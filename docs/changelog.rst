--- conflicted
+++ resolved
@@ -49,15 +49,13 @@
   Previously, after ``a += b``, ``a`` would be replaced with a copy.
   (PR `#803 <https://github.com/wjakob/nanobind/pull/803>`__)
 
-<<<<<<< HEAD
 - Added an overload to :cpp:func:`isinstance` which tests if a Python object
   is an instance of a Python class. This is in addition to the existing
   overload, which tests if a Python object is an instance of a bound C++ class.
-=======
+
 - Added support for overriding static properties, such as those defined using
   ``def_prop_ro_static``, in subclasses. Previously this would fail with an
   error.
->>>>>>> db7b87a1
 
 Version 2.2.0 (October 3, 2024)
 -------------------------------
