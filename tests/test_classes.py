import sys
import test_classes_ext as t
import pytest
from common import skip_on_pypy, collect


@pytest.fixture
def clean():
    collect()
    t.reset()


def assert_stats(**kwargs):
    collect()
    for k, v in t.stats().items():
        fail = False
        if k in kwargs:
            if v != kwargs[k]:
                fail = True
        elif v != 0:
            fail = True
        if fail:
            raise Exception(f'Mismatch for key {k}: {t.stats()}')

def test01_signature():
    assert t.Struct.__init__.__doc__ == (
        "__init__(self) -> None\n"
        "__init__(self, arg: int, /) -> None"
    )

    assert t.Struct.value.__doc__ == "value(self) -> int"
    assert t.Struct.create_move.__doc__ == "create_move() -> test_classes_ext.Struct"
    assert t.Struct.set_value.__doc__ == "set_value(self, value: int) -> None"
    assert t.Struct().set_value.__doc__ == "set_value(self, value: int) -> None"
    assert t.Struct.__doc__ == 'Some documentation'
    assert t.Struct.static_test.__doc__ == (
        "static_test(arg: int, /) -> int\n"
        "static_test(arg: float, /) -> int")


def test02_static_overload():
    assert t.Struct.static_test(1) == 1
    assert t.Struct.static_test(1.0) == 2


def test03_instantiate(clean):
    s1 : t.Struct = t.Struct()
    assert s1.value() == 5
    s2 = t.Struct(10)
    assert s2.value() == 10
    del s1
    del s2
    assert_stats(
        default_constructed=1,
        value_constructed=1,
        destructed=2
    )

def test04_double_init():
    s = t.Struct()
    with pytest.warns(RuntimeWarning, match='nanobind: attempted to initialize an already-initialized instance of type'):
        with pytest.raises(TypeError):
            s.__init__(3)


def test05_rv_policy(clean):
    s = t.Struct()
    assert s.self() is s
    assert s.none() is None
    del s
    assert_stats(
        default_constructed=1,
        destructed=1
    )

    # ------

    t.reset()
    assert t.Struct.create_take().value() == 10
    assert_stats(
        value_constructed=1,
        destructed=1
    )

    # ------

    t.reset()
    assert t.Struct.create_move().value() == 11
    assert_stats(
        value_constructed=1,
        move_constructed=1,
        destructed=2
    )

    # ------

    t.reset()
    assert t.Struct.create_reference().value() == 12
    assert_stats()

    # ------

    t.reset()
    assert t.Struct.create_copy().value() == 12
    assert_stats(
        copy_constructed=1,
        destructed=1
    )

def test06_reference_internal(clean):
    s = t.PairStruct()
    s1 = s.s1
    s2 = s.s2
    del s
    assert_stats(default_constructed=2)
    assert s2.value() == 5
    del s2

    assert_stats(default_constructed=2)

    assert s1.value() == 5
    del s1
    assert_stats(
        default_constructed=2,
        destructed=2
    )

    # ----

    s = t.PairStruct()
    s1 = s.s1
    del s1
    del s


def test07_big():
    x = [t.Big() for i in range(1024)]
    x2 = [t.BigAligned() for i in range(1024)]


def test08_inheritance():
    dog = t.Dog('woof')
    cat = t.Cat('meow')
    assert dog.name() == 'Dog'
    assert cat.name() == 'Cat'
    assert dog.what() == 'woof'
    assert cat.what() == 'meow'
    assert isinstance(dog, t.Animal) and isinstance(dog, t.Dog)
    assert isinstance(cat, t.Animal) and isinstance(cat, t.Cat)
    assert t.go(dog) == 'Dog says woof'
    assert t.go(cat) == 'Cat says meow'

    assert t.animal_passthrough(dog) is dog
    assert t.animal_passthrough(cat) is cat
    assert t.dog_passthrough(dog) is dog

    with pytest.raises(TypeError):
        t.dog_passthrough(cat)

def test09_method_vectorcall():
    out = []

    def f(a, b, c, d, e):
        out.append((a, b, c, d, e))

    class MyClass:
        def f(self, a, b, c, d, e):
            self.out = ((a, b, c, d, e))

    t.call_function(f)

    i = MyClass()
    t.call_method(i)
    assert out == [(1, 2, "hello", True, 4)]
    assert i.out == (1, 2, "hello", True, 4)


def test10_trampoline(clean):
    for _ in range(10):
        class Dachshund(t.Animal):
            def __init__(self):
                super().__init__()
            def name(self):
                return "Dachshund"
            def what(self):
                return "yap"

        d = Dachshund()
        for _ in range(10):
            assert t.go(d) == 'Dachshund says yap'

        assert t.animal_passthrough(d) is d

    a = 0
    class GenericAnimal(t.Animal):
        def what(self):
            return "goo"

        def void_ret(self):
            nonlocal a
            a += 1

        def name(self):
            return 'Generic' + super().name()

    ga = GenericAnimal()
    assert t.go(ga) == 'GenericAnimal says goo'
    assert t.void_ret(ga) is None
    assert a == 1
    assert t.animal_passthrough(ga) is ga

    del ga
    del d

    assert_stats(
        default_constructed=11,
        destructed=11
    )

    class GenericDog(t.Dog):
        pass

    d = GenericDog("GenericDog")
    assert t.dog_passthrough(d) is d
    assert t.animal_passthrough(d) is d

def test11_trampoline_failures():
    class Incomplete(t.Animal):
        def __init__(self):
            super().__init__()

        def void_ret(self):
            raise TypeError("propagating an exception")

    d = Incomplete()
    with pytest.raises(RuntimeError) as excinfo:
        t.go(d)
    assert ('test_classes.Incomplete::what()\'): tried to call a pure virtual function!' in str(excinfo.value))

    with pytest.raises(TypeError) as excinfo:
        t.void_ret(d)
    assert 'propagating an exception' in str(excinfo.value)

    class Incomplete2(t.Animal):
        def __init__(self):
            pass # Missing call to super().__init__()
        def name(self):
            return "a"
        def what(self):
            return "b"

    with pytest.warns(RuntimeWarning, match='nanobind: attempted to access an uninitialized instance of type'):
        with pytest.raises(TypeError) as excinfo:
            t.go(Incomplete2())
    assert 'incompatible function arguments' in str(excinfo.value)


def test12_large_pointers():
    import struct
    for i in range(1, 10):
        c = t.i2p(i)
        assert isinstance(c, t.Foo)
        assert t.p2i(c) == i

    large = (1 << (struct.calcsize("P")*8))-1
    for i in range(large - 10, large):
        c = t.i2p(i)
        assert isinstance(c, t.Foo)
        assert t.p2i(c) == i


def test13_implicitly_convertible():
    assert t.get_d.__doc__ == "get_d(arg: test_classes_ext.D, /) -> int"
    a = t.A(1)
    b = t.B(2)
    b2 = t.B2(3)
    c = t.C(4)
    d = 5
    with pytest.raises(TypeError) as excinfo:
        t.get_d(c)
    assert str(excinfo.value) == (
        "get_d(): incompatible function arguments. The following argument types are supported:\n"
        "    1. get_d(arg: test_classes_ext.D, /) -> int\n"
        "\n"
        "Invoked with types: test_classes_ext.C")
    assert t.get_d(a) == 11
    assert t.get_d(b) == 102
    assert t.get_d(b2) == 103
    assert t.get_d(d) == 10005


def test14_operators():
    a = t.Int(1)
    b = t.Int(2)
    assert repr(a + b) == "3"
    with pytest.raises(TypeError) as excinfo:
        assert repr(a - b) == "3"
    assert "unsupported operand type" in str(excinfo.value)
    assert repr(a - 2) == "-1"
    a += b
    assert repr(a) == "3"
    assert repr(b) == "2"

    assert a.__add__("test") is NotImplemented


def test15_keep_alive_nbtype(clean):
    t.reset()
    s = t.Struct()
    a = t.Dog('Rufus')
    assert t.keep_alive_arg(s, a) is a
    assert t.keep_alive_arg(s, a) is a
    del s
    assert_stats(
        default_constructed=1
    )
    del a
    assert_stats(
        default_constructed=1,
        destructed=1
    )

    t.reset()
    s = t.Struct()
    a = t.Dog('Rufus')
    assert t.keep_alive_ret(a, s) is s
    assert t.keep_alive_ret(a, s) is s
    del a
    assert_stats(
        default_constructed=1
    )
    del s
    assert_stats(
        default_constructed=1,
        destructed=1
    )


def test16_keep_alive_custom(clean):
    constructed = 0
    destructed = 0

    class Struct():
        def __init__(self):
            nonlocal constructed
            constructed += 1

        def __del__(self):
            nonlocal destructed
            destructed += 1

    class Struct2():
        def __init__(self):
            pass

    s = Struct()
    a = Struct2()
    assert t.keep_alive_arg(s, a) is a
    del s
    collect()
    assert constructed == 1 and destructed == 0
    del a
    collect()
    assert constructed == 1 and destructed == 1

    s = Struct()
    a = Struct2()
    assert t.keep_alive_ret(a, s) is s
    del a
    collect()
    assert constructed == 2 and destructed == 1
    del s
    collect()
    assert constructed == 2 and destructed == 2

    with pytest.raises(RuntimeError) as excinfo:
        s = Struct()
        x = 5
        t.keep_alive_ret(x, s)

    assert "nanobind::detail::keep_alive(): could not create a weak reference!" in str(excinfo.value)

def f():
    pass

class MyClass:
    def f(self):
        pass

    class NestedClass:
        def f(self):
            pass

def test17_name_qualname_module():
    # First, check what CPython does
    assert f.__module__ == 'test_classes'
    assert f.__name__ == 'f'
    assert f.__qualname__ == 'f'
    assert MyClass.__name__ == 'MyClass'
    assert MyClass.__qualname__ == 'MyClass'
    assert MyClass.__module__ == 'test_classes'
    assert MyClass.f.__name__ == 'f'
    assert MyClass.f.__qualname__ == 'MyClass.f'
    assert MyClass.f.__module__ == 'test_classes'
    assert MyClass().f.__name__ == 'f'
    assert MyClass().f.__qualname__ == 'MyClass.f'
    assert MyClass().f.__module__ == 'test_classes'
    assert MyClass.NestedClass.__name__ == 'NestedClass'
    assert MyClass.NestedClass.__qualname__ == 'MyClass.NestedClass'
    assert MyClass.NestedClass.__module__ == 'test_classes'
    assert MyClass.NestedClass.f.__name__ == 'f'
    assert MyClass.NestedClass.f.__qualname__ == 'MyClass.NestedClass.f'
    assert MyClass.NestedClass.f.__module__ == 'test_classes'

    # Now, check the extension module
    assert t.f.__module__ == 'test_classes_ext'
    assert t.f.__name__ == 'f'
    assert t.f.__qualname__ == 'f'
    assert type(t.f).__module__ == 'nanobind'
    assert type(t.f).__name__ == 'nb_func'
    assert type(t.f).__qualname__ == 'nb_func'
    assert t.MyClass.__name__ == 'MyClass'
    assert t.MyClass.__qualname__ == 'MyClass'
    assert t.MyClass.__module__ == 'test_classes_ext'
    assert t.MyClass.f.__name__ == 'f'
    assert t.MyClass.f.__qualname__ == 'MyClass.f'
    assert t.MyClass.f.__module__ == 'test_classes_ext'
    assert t.MyClass().f.__name__ == 'f'
    assert t.MyClass().f.__qualname__ == 'MyClass.f'
    assert t.MyClass().f.__module__ == 'test_classes_ext'
    assert type(t.MyClass.f).__module__ == 'nanobind'
    assert type(t.MyClass.f).__name__ == 'nb_method'
    assert type(t.MyClass.f).__qualname__ == 'nb_method'
    assert t.MyClass.NestedClass.__name__ == 'NestedClass'
    assert t.MyClass.NestedClass.__qualname__ == 'MyClass.NestedClass'
    assert t.MyClass.NestedClass.__module__ == 'test_classes_ext'
    assert t.MyClass.NestedClass.f.__name__ == 'f'
    assert t.MyClass.NestedClass.f.__qualname__ == 'MyClass.NestedClass.f'
    assert t.MyClass.NestedClass.f.__module__ == 'test_classes_ext'


def test18_static_properties():
    assert t.StaticProperties.value == 23
    t.StaticProperties.value += 1
    assert t.StaticProperties.value == 24
    assert t.StaticProperties.get() == 24
    assert t.StaticProperties2.get() == 24
    t.StaticProperties2.value = 50
    assert t.StaticProperties2.get() == 50
    assert t.StaticProperties.get() == 50


@skip_on_pypy
def test19_static_properties_doc():
    import pydoc
    assert "Static property docstring" in pydoc.render_doc(t.StaticProperties2)


def test20_supplement():
    c = t.ClassWithSupplement()
    assert t.check_supplement(c)
    assert not t.check_supplement(t.Struct())


def test21_type_callback():
    o = t.ClassWithLen()
    assert len(o) == 123


def test22_low_level(clean):
    s1, s2, s3, s4 = t.test_lowlevel()
    assert s1.value() == 123 and s2.value() == 0 and s4.value() == 123
    assert s3.s1.value() == 123 and s3.s2.value() == 456
    assert s3.s1 is s4
    del s1
    del s2
    del s3
    collect()
    assert s4.value() == 123
    del s4
    assert_stats(
        value_constructed=3,
        copy_constructed=1,
        move_constructed=1,
        destructed=5
    )


def test23_handle_t(clean):
    assert t.test_handle_t.__doc__ == 'test_handle_t(arg: test_classes_ext.Struct, /) -> object'
    s = t.test_handle_t(t.Struct(5))
    assert s.value() == 5
    del s

    with pytest.raises(TypeError) as excinfo:
        t.test_handle_t("test")
    assert "incompatible function argument" in str(excinfo.value)
    assert_stats(
        value_constructed=1,
        destructed=1
    )


def test24_type_object_t(clean):
    if sys.version_info < (3, 9):
        assert t.test_type_object_t.__doc__ == 'test_type_object_t(arg: Type[test_classes_ext.Struct], /) -> object'
    else:
        assert t.test_type_object_t.__doc__ == 'test_type_object_t(arg: type[test_classes_ext.Struct], /) -> object'

    assert t.test_type_object_t(t.Struct) is t.Struct

    with pytest.raises(TypeError):
        t.test_type_object_t(t.Struct())

    with pytest.raises(TypeError):
        t.test_type_object_t(int)


def test25_none_arg():
    with pytest.raises(TypeError):
        t.none_0(None)
    with pytest.raises(TypeError):
        t.none_1(None)
    with pytest.raises(TypeError):
        t.none_2(arg=None)
    assert t.none_3(None) is True
    assert t.none_4(arg=None) is True
    assert t.none_0.__doc__ == 'none_0(arg: test_classes_ext.Struct, /) -> bool'
    assert t.none_1.__doc__ == 'none_1(arg: test_classes_ext.Struct) -> bool'
    assert t.none_2.__doc__ == 'none_2(arg: test_classes_ext.Struct) -> bool'
    assert t.none_3.__doc__ == 'none_3(arg: Optional[test_classes_ext.Struct]) -> bool'
    assert t.none_4.__doc__ == 'none_4(arg: Optional[test_classes_ext.Struct]) -> bool'


def test26_is_final():
    with pytest.raises(TypeError) as excinfo:
        class MyType(t.FinalType):
            pass
    assert "The type 'test_classes_ext.FinalType' prohibits subclassing!" in str(excinfo.value)


def test27_dynamic_attr(clean):
    l = [None] * 100
    for i in range(100):
        l[i] = t.StructWithAttr(i)

    # Create a big reference cycle..
    for i in range(100):
        l[i].prev = l[i - 1]
        l[i].next = l[i + 1 if i < 99 else 0]
        l[i].t = t.StructWithAttr
        l[i].self = l[i]

    for i in range(100):
        assert l[i].value() == i
        assert l[i].self.value() == i
        assert l[i].prev.value() == (i-1 if i > 0 else 99)
        assert l[i].next.value() == (i+1 if i < 99 else 0)

    del l

    assert_stats(
        value_constructed=100,
        destructed=100
    )


def test28_copy_rvp():
    a = t.Struct.create_reference()
    b = t.Struct.create_copy()
    assert a is not b


def test29_pydoc():
    import pydoc
    assert "Some documentation" in pydoc.render_doc(t)


def test30_property_assignment_instance():
    s = t.PairStruct()
    s1 = t.Struct(123)
    s2 = t.Struct(456)
    s.s1 = s1
    s.s2 = s2
    assert s2 is not s.s2 and s1 is not s.s1
    assert s.s1.value() == 123
    assert s.s2.value() == 456
    assert s1.value() == 123
    assert s2.value() == 456


# cpyext reference cycles are not supported, see https://foss.heptapod.net/pypy/pypy/-/issues/3849
@skip_on_pypy()
def test31_cycle():
    a = t.Wrapper()
    a.value = a
    del a
    collect()


def test32_type_checks():
    v1 = 5
    v2 = t.Struct()

    assert t.is_int_1(v1) and not t.is_int_1(v2)
    assert t.is_int_2(v1) and not t.is_int_2(v2)
    assert not t.is_struct(v1) and t.is_struct(v2)


def test33_polymorphic_downcast():
    assert isinstance(t.factory(), t.Base)
    assert isinstance(t.factory_2(), t.Base)
    assert isinstance(t.polymorphic_factory(), t.PolymorphicSubclass)
    assert isinstance(t.polymorphic_factory_2(), t.PolymorphicBase)


def test34_trampoline_optimization():
    class Rufus(t.Dog):
        def __init__(self):
            super().__init__("woof")

        def name(self):
            return "Rufus"

    for i in range(2):
        d1 = t.Dog("woof")
        d2 = Rufus()

        if i == 0:
            assert t.go(d1) == 'Dog says woof'
            assert t.go(d2) == 'Rufus says woof'

        old = t.Dog.name
        try:
            t.Dog.name = lambda self: "Max"

            assert t.go(d1) == 'Dog says woof'
            assert t.go(d2) == 'Rufus says woof'
        finally:
            t.Dog.name = old


def test35_method_introspection():
    obj = t.Struct(5)
    m = obj.value
    assert m() == m.__call__() == 5
    assert hash(m) == m.__hash__()
    assert repr(m) == m.__repr__()
    assert "bound_method" in repr(m)
    assert m.__self__ is obj
    assert m.__func__ is t.Struct.value
    # attributes not defined by nb_bound_method are forwarded to nb_method:
    assert m.__name__ == "value"
    assert m.__qualname__ == "Struct.value"
    assert m.__module__ == t.__name__
    assert m.__doc__ == t.Struct.value.__doc__ == "value(self) -> int"


def test38_pickle(clean):
    import pickle

    s = t.Struct(123)
    s2 = pickle.dumps(s, protocol=pickle.HIGHEST_PROTOCOL)
    s3 = pickle.loads(s2)
    assert s.value() == s3.value()
    del s, s3

    assert_stats(
        value_constructed=1,
        pickled=1,
        unpickled=1,
        destructed=2
    )

def test39_try_cast(clean):
    s = t.Struct(123)

    assert_stats(value_constructed=1)
    t.reset()

    rv, s2 = t.try_cast_1(s)
    assert rv is True and s2 is not s and s.value() == 123 and s2.value() == 123
    del s2
    assert_stats(default_constructed=1, move_constructed=2, copy_assigned=1, destructed=3)
    t.reset()

    rv, s2 = t.try_cast_2(s)
    assert rv is True and s2 is not s and s.value() == 123 and s2.value() == 123
    del s2
    assert_stats(default_constructed=1, move_constructed=2, copy_assigned=1, destructed=3)
    t.reset()

    rv, s2 = t.try_cast_3(s)
    assert rv is True and s2 is s and s.value() == 123
    del s2
    assert_stats()
    t.reset()

    rv, s2 = t.try_cast_2(1)
    assert rv is False
    del s2
    assert_stats(default_constructed=1, move_constructed=2, destructed=3)
    t.reset()

    rv, s2 = t.try_cast_3(1)
    assert rv is False and s2 is None
    del s2
    assert_stats()
    t.reset()

    rv, s2 = t.try_cast_4(s)
    assert rv is False and s2 == 0
    rv, s2 = t.try_cast_4(123)
    assert rv is True and s2 is 123
    del s, s2

    assert_stats(destructed=1)

def test40_slots():
    if not hasattr(t, "test_slots"):
        pytest.skip()
    assert t.test_slots() == (True, True, True)

<<<<<<< HEAD
def test41_implicit_conversion_keep_alive():
    # Check that keep_alive references implicitly constructed arguments
    # as opposed to the original function arguments
    collect()
    t.get_destructed()

    a = t.Struct(5)
    b = t.get_incrementing_struct_value(a)
    d1 = t.get_destructed()
    assert b.value() == 106
    del a
    collect()
    d2 = t.get_destructed()
    collect()
    del b
    collect()
    d3 = t.get_destructed()
    assert d1 == []
    assert d2 == [5]
    assert d3 == [106, 6]
=======
def test41_weak_references():
    import weakref
    import gc
    import time
    o = t.StructWithWeakrefs(42)
    w = weakref.ref(o)
    assert w() is o
    del o
    gc.collect()
    gc.collect()
    assert w() is None

    p = t.StructWithWeakrefsAndDynamicAttrs(43)
    p.a_dynamic_attr = 101
    w = weakref.ref(p)
    assert w() is p
    assert w().a_dynamic_attr == 101
    del p
    gc.collect()
    gc.collect()
    assert w() is None
>>>>>>> 30005364
<|MERGE_RESOLUTION|>--- conflicted
+++ resolved
@@ -721,7 +721,6 @@
         pytest.skip()
     assert t.test_slots() == (True, True, True)
 
-<<<<<<< HEAD
 def test41_implicit_conversion_keep_alive():
     # Check that keep_alive references implicitly constructed arguments
     # as opposed to the original function arguments
@@ -742,8 +741,8 @@
     assert d1 == []
     assert d2 == [5]
     assert d3 == [106, 6]
-=======
-def test41_weak_references():
+
+def test42_weak_references():
     import weakref
     import gc
     import time
@@ -763,5 +762,4 @@
     del p
     gc.collect()
     gc.collect()
-    assert w() is None
->>>>>>> 30005364
+    assert w() is None