# If leaks are found, abort() during interpreter shutdown to catch this in the CI
add_definitions(-DNB_ABORT_ON_LEAK)

if (NB_TEST_STABLE_ABI)
  set(NB_EXTRA_ARGS ${NB_EXTRA_ARGS} STABLE_ABI)
endif()

if (NB_TEST_FREE_THREADED)
  set(NB_EXTRA_ARGS ${NB_EXTRA_ARGS} FREE_THREADED)
endif()

if (NB_TEST_SHARED_BUILD)
  set(NB_EXTRA_ARGS ${NB_EXTRA_ARGS} NB_SHARED)
endif()

# ---------------------------------------------------------------------------
# Compile with a few more compiler warnings turned on
# ---------------------------------------------------------------------------

if (MSVC)
  if (CMAKE_CXX_FLAGS MATCHES "/W[0-4]")
    string(REGEX REPLACE "/W[0-4]" "/W4" CMAKE_CXX_FLAGS "${CMAKE_CXX_FLAGS}")
  elseif (NOT NB_TEST_CUDA)
    add_compile_options(/W4)
  endif()
elseif (CMAKE_CXX_COMPILER_ID MATCHES "Clang|GNU")
  add_compile_options(-Wall -Wextra -Wno-unused-local-typedefs)
endif()

if (UNIX AND (CMAKE_SIZEOF_VOID_P EQUAL 4) AND (CMAKE_SYSTEM_PROCESSOR STREQUAL i686))
  # Don't use the legacy 387 math coprocessor in 32 bit builds, this causes tests to fail
  add_compile_options(-mfpmath=sse -msse2)
endif()

# Enforce the use of the CUDA NVCC compiler if requested
if (NB_TEST_CUDA)
  enable_language(CUDA)
  set(CMAKE_CUDA_STANDARD 17)
  set(CMAKE_CUDA_STANDARD_REQUIRED ON)
endif()

set(NB_TEST_SANITIZER "")

if (NB_TEST_SANITIZERS_ASAN)
  list(APPEND NB_TEST_SANITIZERS address)
endif()

if (NB_TEST_SANITIZERS_UBSAN)
  list(APPEND NB_TEST_SANITIZERS undefined)
endif()

if (NB_TEST_SANITIZERS_TSAN)
  list(APPEND NB_TEST_SANITIZERS thread)
endif()


if (NB_TEST_SANITIZERS)
  string(REPLACE ";" "," NB_TEST_SANITIZERS "${NB_TEST_SANITIZERS}")
  add_compile_options(-fsanitize=${NB_TEST_SANITIZERS})
  add_link_options(-fsanitize=${NB_TEST_SANITIZERS})
endif()

set(TEST_NAMES
  accessor
  functions
  callbacks
  classes
  holders
  stl
  stl_bind_map
  stl_bind_vector
  chrono
  enum
  eval
  ndarray
  jax
  tensorflow
  exception
  make_iterator
  typing
  issue
  intrusive
  thread
)

foreach (NAME ${TEST_NAMES})
  nanobind_add_module(test_${NAME}_ext test_${NAME}.cpp ${NB_EXTRA_ARGS})

  if (NB_TEST_CUDA)
    set_property(SOURCE test_${NAME}.cpp PROPERTY LANGUAGE CUDA)
  endif()
endforeach()

target_sources(test_intrusive_ext PRIVATE test_intrusive_impl.cpp)

if (CMAKE_CONFIGURATION_TYPES)
  set(OUT_DIR ${CMAKE_CURRENT_BINARY_DIR}/$<CONFIG>)
else()
  set(OUT_DIR ${CMAKE_CURRENT_BINARY_DIR})
endif()

foreach (NAME functions classes ndarray jax tensorflow stl enum typing make_iterator)
  if (NAME STREQUAL typing)
    set(EXTRA
      MARKER_FILE py.typed
      PATTERN_FILE "${CMAKE_CURRENT_SOURCE_DIR}/pattern_file.nb"
    )
    set(EXTRA_DEPENDS "${OUT_DIR}/py_stub_test.py")
  else()
    set(EXTRA "")
    set(EXTRA_DEPENDS "")
  endif()

  if (CMAKE_CONFIGURATION_TYPES)
    # On multi-config generators like Visual Studio, put stubs in the 'Debug' / 'Release' /.. folders
    set(PYI_PREFIX $<CONFIG>/)
  endif()

  nanobind_add_stub(
    ${NAME}_ext_stub
    MODULE test_${NAME}_ext
    OUTPUT ${PYI_PREFIX}test_${NAME}_ext.pyi
    PYTHON_PATH $<TARGET_FILE_DIR:test_${NAME}_ext>
    DEPENDS test_${NAME}_ext ${EXTRA_DEPENDS}
    ${EXTRA})
endforeach()

<<<<<<< HEAD
nanobind_add_stub(
  py_stub
  MODULE py_stub_test
  OUTPUT ${PYI_PREFIX}py_stub_test.pyi
  PYTHON_PATH $<TARGET_FILE_DIR:test_stl_ext>
  DEPENDS ${CMAKE_CURRENT_BINARY_DIR}/${PYI_PREFIX}py_stub_test.py
)

=======
>>>>>>> 9d293cca
find_package (Eigen3 3.3.1 NO_MODULE)
if (TARGET Eigen3::Eigen)
  nanobind_add_module(test_eigen_ext test_eigen.cpp ${NB_EXTRA_ARGS})
  target_link_libraries(test_eigen_ext PRIVATE Eigen3::Eigen)
endif()

add_library(
  inter_module
  SHARED
  inter_module.h
  inter_module.cpp
)

target_compile_definitions(inter_module PRIVATE -DSHARED_BUILD)
target_compile_features(inter_module PRIVATE cxx_std_17)
target_include_directories(inter_module PRIVATE ${NB_DIR}/include)

nanobind_add_module(test_inter_module_1_ext NB_DOMAIN mydomain test_inter_module_1.cpp ${NB_EXTRA_ARGS})
nanobind_add_module(test_inter_module_2_ext NB_DOMAIN mydomain test_inter_module_2.cpp ${NB_EXTRA_ARGS})
target_link_libraries(test_inter_module_1_ext PRIVATE inter_module)
target_link_libraries(test_inter_module_2_ext PRIVATE inter_module)

set(TEST_FILES
  common.py
  conftest.py
  test_accessor.py
  test_callbacks.py
  test_classes.py
  test_eigen.py
  test_enum.py
  test_eval.py
  test_exception.py
  test_functions.py
  test_holders.py
  test_inter_module.py
  test_intrusive.py
  test_make_iterator.py
  test_stl.py
  test_stl_bind_map.py
  test_stl_bind_vector.py
  test_chrono.py
  test_ndarray.py
  test_jax.py
  test_tensorflow.py
  test_stubs.py
  test_typing.py
  test_thread.py

  # Stub reference files
  test_classes_ext.pyi.ref
  test_functions_ext.pyi.ref
  test_make_iterator_ext.pyi.ref
  test_ndarray_ext.pyi.ref
  test_jax_ext.pyi.ref
  test_tensorflow_ext.pyi.ref
  test_stl_ext.pyi.ref
  test_enum_ext.pyi.ref
  test_typing_ext.pyi.ref
  py_stub_test.py
  py_stub_test.pyi.ref
)

set (PY_STUB_TEST py_stub_test.py)
if (NOT (CMAKE_CURRENT_SOURCE_DIR STREQUAL CMAKE_CURRENT_BINARY_DIR) OR MSVC)
  foreach(TEST_FILE IN LISTS TEST_FILES)
    set(IN_FILE ${CMAKE_CURRENT_SOURCE_DIR}/${TEST_FILE})
    set(OUT_FILE ${OUT_DIR}/${TEST_FILE})
    set(TEST_FILES_OUT ${TEST_FILES_OUT} ${OUT_FILE})
    add_custom_command(
      DEPENDS ${IN_FILE} OUTPUT ${OUT_FILE}
      COMMAND ${CMAKE_COMMAND} -E copy_if_different ${IN_FILE} ${OUT_DIR})
  endforeach()

  add_custom_target(copy-tests ALL DEPENDS ${TEST_FILES_OUT})
  set(PY_STUB_TEST ${OUT_DIR}/py_stub_test.py)
endif()

nanobind_add_stub(
  py_stub
  MODULE py_stub_test
  OUTPUT ${PYI_PREFIX}py_stub_test.pyi
  PYTHON_PATH $<TARGET_FILE_DIR:test_stl_ext>
  DEPENDS ${PY_STUB_TEST}
)<|MERGE_RESOLUTION|>--- conflicted
+++ resolved
@@ -125,7 +125,6 @@
     ${EXTRA})
 endforeach()
 
-<<<<<<< HEAD
 nanobind_add_stub(
   py_stub
   MODULE py_stub_test
@@ -134,8 +133,6 @@
   DEPENDS ${CMAKE_CURRENT_BINARY_DIR}/${PYI_PREFIX}py_stub_test.py
 )
 
-=======
->>>>>>> 9d293cca
 find_package (Eigen3 3.3.1 NO_MODULE)
 if (TARGET Eigen3::Eigen)
   nanobind_add_module(test_eigen_ext test_eigen.cpp ${NB_EXTRA_ARGS})
