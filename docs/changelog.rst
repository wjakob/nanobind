.. _changelog:

.. cpp:namespace:: nanobind

Changelog
#########

nanobind uses a `semantic versioning <http://semver.org>`__ policy for its API.
It also has a separate ABI version that is *not* subject to semantic
versioning.

The ABI version is relevant whenever a type binding from one extension module
should be visible in another nanobind-based extension module. In this
case, both modules must use the same nanobind ABI version, or they will be
isolated from each other. Releases that don't explicitly mention an ABI version
below inherit that of the preceding release.

<<<<<<< HEAD
Version TBD (unreleased)
------------------------

.. TODO: update the pybind11 version number below before releasing

- nanobind has adopted the new `pymetabind
  <https://github.com/hudson-trading/pymetabind>`__ standard for interoperating
  with other Python binding libraries (including other ABI versions of
  nanobind). When the interoperability feature is activated, which in most cases
  is as simple as writing :cpp:func:`nb::interoperate_by_default()
  <interoperate_by_default>`, a function or method that is bound using nanobind
  can accept and return values of types that were bound using other binding
  libraries that support pymetabind, notably including pybind11 versions !TBD!
  and later. This feature is likely to be of **great utility** to anyone who
  is working on porting large or interconnected extension modules from pybind11
  to nanobind. See the extensive :ref:`interoperability documentation <interop>`
  for more details.
=======
Version 2.9.2 (Sep 4, 2025)
---------------------------

This is a patch release to fix an issue in the new recursive stub generation feature:

- When creating stubs for a module, the generator must decide whether to store
  declarations locally (e.g., in ``foo.pyi``) or in a subdirectory (e.g., in
  ``foo/__init__.pyi``). The latter is necessary, e.g., when ``foo`` contains
  submodules. However, the implemented submodule test was far too conservative
  and interpreted any imported module (e.g. ``import os``) as a submodule. The
  patch release fixes this.
  (commit `a65e1b
  <https://github.com/wjakob/nanobind/commit/a65e1b36ec0670e7c8d7a3bacfa5cff425fe92fe>`__).

Version 2.9.1 (Sep 4, 2025)
---------------------------

This is a patch release to fix a regression in the CMake build system:

- nanobind 2.9.0 internally adopted the CMake command ``cmake_path()`` to
  normalize paths. This was done for cosmetic reasons, since it improves the
  readability of generated commands. However, ``cmake_path()`` is only
  available on CMake 3.20+, while nanobind officially supports CMake 3.15+.
  Version 2.9.1 removes the full path normalization.
  (commit `f703fd
  <https://github.com/wjakob/nanobind/commit/f703fd403aed32cd903f5cfdff414bdfd13f6430>`__).


Version 2.9.0 (Sep 4, 2025)
---------------------------

- Nanobind's CMake stub generation command :cmake:command:`nanobind_add_stub`
  can now automatically traverse submodule hierarchies and generate :ref:`many
  stub files at once <stubgen_recursive_cmake>`. (PR `#1148
  <https://github.com/wjakob/nanobind/pull/1148>`__).

- Recursive stub generation now correctly organizes stub files hierarchically (e.g.
  ``my_ext.pyi`` versus ``my_ext/__init__.pyi``). (commits `ad9d3fe
  <https://github.com/wjakob/nanobind/commit/ad9d3fe4a631b25dbef0eca54a4ac5f96f064596>`__,
  `620c1c1
  <https://github.com/wjakob/nanobind/commit/620c1c13430bed882d76d2c12efadaa4e9f3f37d>`__).

- The stub generator now exposes NumPy array types as ``NDArray[np.float32]``
  (or similar) instead of ``Annotated[ArrayLike, dict(...)]`` to simplify
  type-checking. (PR `#1149 <https://github.com/wjakob/nanobind/pull/1149>`__,
  commit `37dd2c
  <https://github.com/wjakob/nanobind/commit/37dd2c6d6a44f9657fb08c46b2d5e5c1623a1048>`__).

- Nanobind (finally!) correctly implements in-place updates to dicts, lists,
  etc. Previously, a C++ operation like

  .. code-block:: cpp

     nb::dict my_dict = ...;
     my_dict["key"] += 1;

  performed an addition but failed to reassign the updated value to the
  original key. (PR `#1119 <https://github.com/wjakob/nanobind/pull/1119>`__).

- When cast operations like :cpp:func:`nb::cast() <cast>` fail to convert a
  value, they previously raised a generic ``std::bad_cast`` exception that
  loses the context of why the cast failed. When a Python error status is
  available, they now preferentially raise :cpp:class:`nb::python_error
  <python_error>`. This helps to track down issues with default argument
  conversion. (PR `#1137 <https://github.com/wjakob/nanobind/pull/1137>`__).

- Miscellaneous minor fixes and improvements. (PRs
  `#1092 <https://github.com/wjakob/nanobind/pull/1092>`__,
  `#1107 <https://github.com/wjakob/nanobind/pull/1107>`__,
  `#1120 <https://github.com/wjakob/nanobind/pull/1120>`__,
  `#1124 <https://github.com/wjakob/nanobind/pull/1124>`__.
  `#1128 <https://github.com/wjakob/nanobind/pull/1128>`__,
  `#1135 <https://github.com/wjakob/nanobind/pull/1135>`__,
  `#1138 <https://github.com/wjakob/nanobind/pull/1138>`__,
  `#1142 <https://github.com/wjakob/nanobind/pull/1142>`__,
  commits
  `d99b3f3 <https://github.com/wjakob/nanobind/commit/d99b3f3580b6c956f04851e8ed91e7eb5f259557>`__,
  `0147904 <https://github.com/wjakob/nanobind/commit/0147904cee4baaa597780b22920f8cf0577af4d6>`__).

- Minor documentation tweaks. (PRs
  `#1109 <https://github.com/wjakob/nanobind/pull/1109>`__,
  `#1108 <https://github.com/wjakob/nanobind/pull/1108>`__,
  `#1114 <https://github.com/wjakob/nanobind/pull/1114>`__,
  `#1117 <https://github.com/wjakob/nanobind/pull/1117>`__,
  `#1134 <https://github.com/wjakob/nanobind/pull/1134>`__,
  `#1132 <https://github.com/wjakob/nanobind/pull/1132>`__,
  `#1090 <https://github.com/wjakob/nanobind/pull/1090>`__).

>>>>>>> 30bbda1a

Version 2.8.0 (July 16, 2025)
-----------------------------

- Added :cpp:class:`nb::fallback <fallback>` wrapper type, which is a
  :cpp:class:`nb::handle <handle>` that always requires implicit conversion
  during casting. This is convenient when adding catch-all overloads that must
  handle arbitrary Python objects, without interfering with implicit conversion
  of arguments in other overloads.

- The ``nanobind::literals`` namespace now includes ``_s`` to create a Python string
  from source code literals. (PR `#1051
  <https://github.com/wjakob/nanobind/pull/1051>`__).

- Added the convenience methods :cpp:func:`nb::dict::empty() <dict::empty>`,
  :cpp:func:`nb::list::empty() <list::empty>`, :cpp:func:`nb::set::empty()
  <set::empty>`, and :cpp:func:`nb::tuple::empty() <tuple::empty>`. (PR `#1052
  <https://github.com/wjakob/nanobind/pull/1052>`__)

- Added a :cpp:func:`nb::dict::get() <dict::get>` function to perform
  dictionary lookups with a fallback value in case of failures. (commit `d38284
  <https://github.com/wjakob/nanobind/commit/d38284e573e404503862a550804e4c2413e11e01>`__).

- Nanobind now uses multi-phase (as opposed to single-phase) initialization API
  when registering modules. However, multi-interpreter extensions remain
  unsupported. (PR `#1059 <https://github.com/wjakob/nanobind/pull/1059>`__).

- Added :cpp:class:`nb::frozenset <frozenset>` that wraps the Python ``frozenset`` type.
  (PR `#1068 <https://github.com/wjakob/nanobind/pull/1068>`__)

- Miscellaneous fixes and improvements (commits
  `d4b245 <https://github.com/wjakob/nanobind/commit/d4b245ad69f729c3d2095be4c1cb5b94810dae26>`__,
  `667451 <https://github.com/wjakob/nanobind/commit/667451fb4566dcd7151d64d81e118f9ba194a889>`__,
  `62fc99 <https://github.com/wjakob/nanobind/commit/62fc996018d9ea4d51af9c86cf008c2562b4eeab>`__,
  `8497f7 <https://github.com/wjakob/nanobind/commit/8497f778d006b60e44e99530f241e22f9603bb04>`__).

Version 2.7.0 (Apr 18, 2025)
----------------------------

- nanobind now provides a zero-copy type caster for
  ``Eigen::Map<Eigen::SparseMatrix>``. (PRs `#1003
  <https://github.com/wjakob/nanobind/pull/1003>`__, `#782
  <https://github.com/wjakob/nanobind/pull/782>`__).

- Made handling of return value policies in Eigen type casters more consistent
  with the rest of nanobind. (Issue `#971
  <https://github.com/wjakob/nanobind/issues/971>`__, commit `5cdf59
  <https://github.com/wjakob/nanobind/commit/5cdf58984e7a8b520935c3771029fe0e87edee73>`__).

- The Eigen sparse matrix caster now correctly handles ``scipy.sparse`` objects
  with unsorted indices. (PR `#981
  <https://github.com/wjakob/nanobind/pull/981>`__).

- Nanobind's CMake stub generation command :cmake:command:`nanobind_add_stub`
  now detects when an extension uses sanitizers (TSAN, ASAN, UBSAN). It then
  injects the sanitizer library into the Python process ahead of time so that
  the extension can be loaded. Previously, stub generation failed in
  such cases. (PR `#1000 <https://github.com/wjakob/nanobind/pull/1000>`__).

- The entries of stub files are now sorted in their original definition order.
  Previously, they were alphabetically sorted, which caused issues with
  external tooling. (PR `#938
  <https://github.com/wjakob/nanobind/pull/938>`__).

- Fixed detection and handling of imports and types in external modules in
  stubgen that could lead to incorrect declarations in some cases. (PRs `#939
  <https://github.com/wjakob/nanobind/pull/939>`__, `#940
  <https://github.com/wjakob/nanobind/pull/940>`__).

- The stub generator now detects method aliases and preserves this information
  instead of duplicating the definition. (PR `#735
  <https://github.com/wjakob/nanobind/pull/735>`__).

- Corrected a flaw in the recommended implementation of ``tp_traverse`` in
  garbage-collected bindings. (PRs `#1015
  <https://github.com/wjakob/nanobind/pull/1015>`__).

- Added support for binding functions that accept a ``std::variant<...>`` that
  is not default-constructible (because its first alternative isn't). (PR `#987
  <https://github.com/wjakob/nanobind/pull/987>`__).

- Added support for casting const-qualified ``std::unique_ptr<T>`` values. (PR
  `#988 <https://github.com/wjakob/nanobind/pull/988>`__).

- ``nb::typed<T, ...>`` now supports construction from ``T``, making it more
  ergonomic to return values with type annotations. (PR `#1012
  <https://github.com/wjakob/nanobind/pull/1012>`__

- Miscellaneous fixes and improvements (PRs
  `#1014 <https://github.com/wjakob/nanobind/pull/1014>`__,
  `#1005 <https://github.com/wjakob/nanobind/pull/1005>`__,
  `#1004 <https://github.com/wjakob/nanobind/pull/1004>`__,
  `#990 <https://github.com/wjakob/nanobind/pull/990>`__,
  `#997 <https://github.com/wjakob/nanobind/pull/997>`__, commits
  `f2b08c <https://github.com/wjakob/nanobind/commit/f2b08c936ec4b1dd06d374fef2637d89daa905f4>`__,
  `eef931 <https://github.com/wjakob/nanobind/commit/eef93122ad49ea6ef02d645497d426a4dfc303bd>`__,
  `f1b2f5 <https://github.com/wjakob/nanobind/commit/f1b2f579adb538671c985c9c86a878f6e82de597>`__,
  `dbd602 <https://github.com/wjakob/nanobind/commit/dbdb602cfa00d46600e048f992cd3f81540c777d>`__,
  `2c83fb <https://github.com/wjakob/nanobind/commit/2c83fbbbed3b82edc6491efbdc83e56f98da0db2>`__,
  `87de84 <https://github.com/wjakob/nanobind/commit/87de84d3afad270c02099af82132240b3216ac3b>`__).

Version 2.6.1 (Mar 28, 2025)
----------------------------

- nanobind assigns an ABI tag to compiled extensions and uses it to isolate
  incompatible extensions from each other. This tag was unnecessarily
  fine-grained, often causing isolation where an actual ABI compatibility was
  not present. This release updates the tagging scheme to address this
  long-standing inconvenience. (PR `#778
  <https://github.com/wjakob/nanobind/pull/778>`__).

- Added specialized function dispatchers to accelerate calls to 0 and
  1-argument functions. (PR `#944
  <https://github.com/wjakob/nanobind/pull/944>`__).

- Improved the efficiency of :cpp:func:`nb::getattr(obj, key,
  default) <getattr>` in cases where ``obj[key]`` does not exist. (commit
  `bb05f5
  <https://github.com/wjakob/nanobind/commit/bb05f5503aef9b70498302bf30bf958e8cc605c7>`__).

- ABI version 16.

- Miscellaneous fixes and improvements (PRs `#913
  <https://github.com/wjakob/nanobind/pull/913>`__, `#914
  <https://github.com/wjakob/nanobind/pull/914>`__, `#916
  <https://github.com/wjakob/nanobind/pull/916>`__, `#931
  <https://github.com/wjakob/nanobind/pull/931>`__, `#978
  <https://github.com/wjakob/nanobind/pull/978>`__, commit `1595d2
  <https://github.com/wjakob/nanobind/commit/1595d2d40717d65835ed984b06cfc2b4da0e4858>`__).

Version 2.6.0 (Mar 28, 2025)
----------------------------

- This release was yanked due to a regression.

Version 2.5.0 (Feb 2, 2025)
---------------------------

- Added :cpp:class:`nb::def_visitor\<..\> <def_visitor>`, which can be used to
  define your own binding logic that operates on a :cpp:class:`nb::class_\<..\>
  <class_>` when an instance of the visitor object is passed to
  :cpp:func:`class_::def()`. This generalizes the mechanism used by
  :cpp:class:`init`, :cpp:class:`new_`, etc, so that you can create binding
  abstractions that "feel like" the built-in ones. (PR `#884
  <https://github.com/wjakob/nanobind/pull/884>`__)

- Added some special forms for :cpp:class:`nb::typed\<T, Ts...\> <typed>`
  (PR `#835 <https://github.com/wjakob/nanobind/pull/835>`__):

  - ``nb::typed<nb::object, T>`` or ``nb::typed<nb::handle, T>`` produces
    a parameter or return value that will be described like ``T`` in function
    signatures but accepts any Python object at runtime.

  - ``nb::typed<nb::callable, R(Args...)>`` produces a Python callable signature
    ``Callable[[Args...], R]``; similarly, ``nb::typed<nb::callable, R(...)>``
    (with a literal ellipsis) produces the Python ``Callable[..., R]``.

- It is now possible to create Python subclasses of C++ classes that define
  their constructor bindings using :cpp:struct:`nb::new_() <new_>`. Previously,
  attempting to instantiate such a Python subclass would instead produce an
  instance of the base C++ type. Note that it is still not possible to override
  virtual methods in such a Python subclass, because the object returned by the
  :cpp:struct:`new_() <new_>` constructor will generally not be an instance of
  the alias/trampoline type. (PR `#859
  <https://github.com/wjakob/nanobind/pull/859>`__)

- Fixed the :cpp:class:`nb::int_ <int_>` constructor so that it casts to
  an integer when invoked with a floating point argument.

- Multi-level inheritance (e.g., ``A → B → C``) previously did not work on Python
  3.12+ when a base class (e.g., ``A``) provided a trampoline implementation.
  This is now fixed. (commit `92d9cb
  <https://github.com/wjakob/nanobind/commit/92d9cb3d62b743a9eca2d9d9d8e5fb14a1e00a2a>`__).

- A new ``NB_SUPPRESS_WARNINGS`` parameter of
  :cmake:command:`nanobind_add_module` that marks the nanobind and Python
  include directories as
  `SYSTEM <https://cmake.org/cmake/help/latest/command/include_directories.html>`__
  include directories, which suppresses any potential warning messages
  originating there. This is mainly of relevance for projects that artificially
  raise the warning level using flags like ``-pedantic``, ``-Wcast-qual``,
  ``-Wsign-conversion``. (PR `#868
  <https://github.com/wjakob/nanobind/pull/868>`__).

- Fixed (benign) reference leaks that could occur when ``std::shared_ptr<T>``
  instances were still alive at interpreter shutdown time. (commit `fb8157
  <https://github.com/wjakob/nanobind/commit/fb815762fdb8476cfd293e3717ca41c8bb890437>`__).

- The floating-point type caster now only performs value-changing narrowing
  conversions during the implicit conversion phase. They can be entirely
  avoided by passing the :cpp:func:`.noconvert() <arg::noconvert>` argument
  annotation. (PR `#829 <https://github.com/wjakob/nanobind/pull/829>`__)

- The ``std::complex`` type caster now only performs value-changing narrowing
  conversions during the implicit conversion phase.  They can be entirely
  avoided by passing the :cpp:func:`.noconvert() <arg::noconvert>` argument
  annotation.  Also, during the implicit conversion phase, if the Python object
  is not a complex number object but has a ``__complex__()`` method, it will be
  called. (PR `#854 <https://github.com/wjakob/nanobind/pull/854>`__)

- Fixed an overly strict check that could cause a function taking an
  :cpp:class:`nb::ndarray\<...\> <ndarray>` to refuse specific types of
  column-major input without implicit conversion. (PR `#847
  <https://github.com/wjakob/nanobind/pull/847>`__, commit `b95eb7
  <https://github.com/wjakob/nanobind/commit/b95eb755b5a651a40562002be9ca8a4c6bf0acb9>`__).

Fixes for free-threaded builds
^^^^^^^^^^^^^^^^^^^^^^^^^^^^^^

- Fixed a race condition in free-threaded extensions that could occur when
  :cpp:func:`nb::make_iterator <make_iterator>` was concurrently used by
  multiple threads. (PR `#832 <https://github.com/wjakob/nanobind/pull/832>`__).

- Fixed a race condition in free-threaded extensions that could occur when
  multiple threads access the Python object associated with the same C++
  instance, which does not exist yet and therefore must be created. (issue
  `#867 <https://github.com/wjakob/nanobind/issues/867>`__, PR `#887
  <https://github.com/wjakob/nanobind/pull/887>`__).

- Removed double-checked locking patterns in accesses to internal data
  structures to ensure correct free-threaded behavior on architectures with
  weak memory ordering such as ARM (PR `#819
  <https://github.com/wjakob/nanobind/pull/819>`__).

Version 2.4.0 (Dec 6, 2024)
---------------------------

- Added a function annotation :cpp:class:`nb::call_policy\<Policy\>()
  <call_policy>` which supports custom function wrapping logic,
  calling ``Policy::precall()`` before the bound function and
  ``Policy::postcall()`` after. This is a low-level interface intended
  for advanced users. The precall and postcall hooks are able to
  observe the Python objects forming the function arguments and return
  value, and the precall hook can change the arguments.  See the linked
  documentation for more details, important caveats, and an example policy.
  (PR `#767 <https://github.com/wjakob/nanobind/pull/767>`__)

- :cpp:func:`nb::make_iterator <make_iterator>` now accepts its iterator
  arguments by value, rather than by forwarding reference, in order to
  eliminate the hazard of storing a dangling C++ iterator reference in the
  returned Python iterator object. (PR `#788
  <https://github.com/wjakob/nanobind/pull/788>`__)

- The ``std::variant`` type_caster now does two passes when converting from Python.
  The first pass is done without implicit conversions. This fixes an issue where
  ``std::variant<U, T>`` might cast a Python object wrapping a ``T`` to a ``U`` if
  there is an implicit conversion available from ``T`` to ``U``.
  (issue `#769 <https://github.com/wjakob/nanobind/issues/769>`__)

- Restored support for constructing types with an overloaded ``__new__`` that
  takes no arguments, which regressed with the constructor vector call
  acceleration that was added in nanobind 2.2.0.
  (issue `#786 <https://github.com/wjakob/nanobind/issues/786>`__)

- Bindings for augmented assignment operators (as generated, for example, by
  ``.def(nb::self += nb::self)``) now return the same object in Python in the
  typical case where the C++ operator returns a reference to ``*this``.
  Previously, after ``a += b``, ``a`` would be replaced with a copy.
  (PR `#803 <https://github.com/wjakob/nanobind/pull/803>`__)

- Added an overload to :cpp:func:`nb::isinstance <isinstance>` which tests if a
  Python object is an instance of a Python class. This is in addition to the
  existing overload, which tests if a Python object is an instance of a bound
  C++ class. (PR `#805 <https://github.com/wjakob/nanobind/pull/805>`__).

- Added support for overriding static properties, such as those defined using
  ``def_prop_ro_static``, in subclasses. Previously this would fail with an
  error. (PR `#806 <https://github.com/wjakob/nanobind/pull/806>`__).

- Other minor fixes and improvements. (PRs `#771
  <https://github.com/wjakob/nanobind/pull/771>`__, `#772
  <https://github.com/wjakob/nanobind/pull/772>`__, `#748
  <https://github.com/wjakob/nanobind/pull/748>`__, and `#753
  <https://github.com/wjakob/nanobind/pull/753>`__)

Version 2.3.0
-------------

There is no version 2.3.0 due to a deployment mishap.

- Added casters for ``Eigen::Map<Eigen::SparseMatrix<...>`` types from the `Eigen library
  <https://eigen.tuxfamily.org/index.php?title=Main_Page>`__. (PR `#782
  <https://github.com/wjakob/nanobind/pull/782>`_).

Version 2.2.0 (October 3, 2024)
-------------------------------

- nanobind can now target `free-threaded Python
  <https://py-free-threading.github.io>`__, which replaces the `Global
  Interpreter Lock (GIL)
  <https://en.wikipedia.org/wiki/Global_interpreter_lock>`__ with a
  fine-grained locking scheme (see `PEP 703
  <https://peps.python.org/pep-0703/>`__) to better leverage multi-core
  parallelism. A :ref:`separate documentation page <free-threaded>` explains this in
  detail (PRs `#695 <https://github.com/wjakob/nanobind/pull/695>`__, `#720
  <https://github.com/wjakob/nanobind/pull/720>`__)

- nanobind has always used `PEP 590 vector calls
  <https://www.python.org/dev/peps/pep-0590>`__ to efficiently dispatch calls
  to function and method bindings, but it lacked the ability to do so for
  constructors (e.g., ``MyType(arg1, arg2, ...)``).

  Version 2.2.0 adds this missing part, which accelerates object
  construction by up to a factor of 2×. The difference is
  especially pronounced when passing keyword arguments to
  constructors. Note that this improvement only applies to
  Python version 3.9 and newer (PR
  `#706 <https://github.com/wjakob/nanobind/pull/706>`__, commits
  `#e24d7f <https://github.com/wjakob/nanobind/commit/e24d7f3434a6bbcc33cd8965632dc47f943fb2f8>`__,
  `#0acecb <https://github.com/wjakob/nanobind/commit/0acecb474874f286119dce2b97b84142b6ada1a8>`__,
  `#77f910 <https://github.com/wjakob/nanobind/commit/77f910f2a92c88f2c5512f3c375b4fe94369558e>`__,
  `#2c96d5 <https://github.com/wjakob/nanobind/commit/2c96d5ae2fdbca030dccb1d01c457c7c5df29a0d>`__).

* A new :cpp:class:`nb::is_flag() <is_flag>` annotation in
  :cpp:class:`nb::enum_\<T\>() <enum_>` produces enumeration
  bindings deriving from :py:class:`enum.Flag`, which enables
  bit-wise combination using compatible operators (``&``, ``|``,
  ``^``, and ``~``). Further combining the annotation with
  :cpp:class:`nb::is_arithmetic() <is_flag>` creates
  enumerations deriving from :py:class:`enum.IntFlag`. (PRs
  `#599 <https://github.com/wjakob/nanobind/pull/599>`__,
  `#688 <https://github.com/wjakob/nanobind/pull/688>`__,
  `#688 <https://github.com/wjakob/nanobind/pull/688>`__,
  `#727 <https://github.com/wjakob/nanobind/pull/727>`__,
  `#732 <https://github.com/wjakob/nanobind/pull/732>`__)

* A refactor of :cpp:class:`nb::ndarray\<...\> <ndarray>` was an opportunity to
  realize three usability improvements:

  1. The constructor used to return new nd-arrays from C++ now considers
     all template arguments:

     - **Memory order**: :cpp:class:`c_contig`, :cpp:class:`f_contig`.
     - **Shape**: :cpp:class:`nb::shape\<3, 4, 5\> <shape>`, etc.
     - **Device type**: :cpp:class:`nb::device::cpu <device::cpu>`,
       :cpp:class:`nb::device::cuda <device::cuda>`, etc.
     - **Framework**: :cpp:class:`nb::numpy <numpy>`,
       :cpp:class:`nb::pytorch <pytorch>`, etc.
     - **Data type**: ``uint64_t``, ``std::complex<double>``, etc.

     Previously, only the **framework** and **data type** annotations were
     taken into account when returning nd-arrays, while all of them were
     examined when *accepting* arrays during overload resolution. This
     inconsistency was a repeated source of confusion among users.

     To give an example, the following now works out of the box without the
     need to redundantly specify the shape and strides to the ``Array``
     constructor below:

     .. code-block:: cpp

        using Array = nb::ndarray<float, nb::numpy, nb::shape<4, 4>, nb::f_contig>;

        struct Matrix4f {
            float m[4][4];
            Array data() { return Array(m); }
        };

        nb::class_<Matrix4f>(m, "Matrix4f")
            .def("data", &Matrix4f::data, nb::rv_policy::reference_internal);

  2. A new nd-array :cpp:func:`.cast() <ndarray::cast>` method forces the
     immediate creation of a Python object with the specified target framework
     and return value policy, while preserving the type signature in return
     values. This is useful to :ref:`return temporaries (e.g. stack-allocated
     memory) <ndarray-temporaries>` from functions.

  3. Added a new and more general mechanism ``nanobind::detail::dtype_traits<T>``
     to declare custom ndarray data types like ``float16`` or ``bfloat16``. The old
     interface (``nanobind::ndarray_traits<T>``) still exists but is deprecated
     and will be removed in the next major release. See the :ref:`documentation
     <ndarray-nonstandard>` for details.

  There are two minor but potentially breaking changes:

  1. The nd-array type caster now interprets the
     :cpp:enumerator:`nb::rv_policy::automatic_reference
     <rv_policy::automatic_reference>` return value policy analogously to the
     :cpp:enumerator:`nb::rv_policy::automatic <rv_policy::automatic>`, which
     means that it references a memory region when the user specifies an
     ``owner``, and it otherwise copies. This makes it safe to use the
     :cpp:func:`nb::cast() <cast>` and :cpp:func:`nb::ndarray::cast()
     <ndarray::cast>` functions that use this policy as a default.

  2. The :cpp:class:`nb::any_contig <any_contig>` memory order annotation,
     which previously did nothing, now accepts C- or F-contiguous arrays and
     rejects non-contiguous ones.

  For further details on the nd-array changes, see PR `#721
  <https://github.com/wjakob/nanobind/pull/721>`__, For further details on the
  nd-array changes, see PR `#742
  <https://github.com/wjakob/nanobind/pull/742>`__, and commit `4647ef
  <https://github.com/wjakob/nanobind/commit/4647efcc45d96e530d41a3461cd9727656bc2ca3>`__.

- The NVIDIA CUDA compiler (``nvcc``) is now explicitly supported and included
  in nanobind's CI test suite (PR `#710
  <https://github.com/wjakob/nanobind/pull/710>`__).

* Added support for return value policy customization to the type casters of
  ``Eigen::Ref<...>`` and ``Eigen::Map<...>`` (commit `67316e
  <https://github.com/wjakob/nanobind/commit/67316eb88955a15e8e89a57ce9a53d8d66263287>`__).

* Added the :cpp:class:`bytearray` wrapper type. (PR `#654
  <https://github.com/wjakob/nanobind/pull/654>`__)

* The :cpp:class:`nb::ellipsis <ellipsis>` type now renders as ``...`` when
  used in :cpp:class:`nb::typed\<...\> <typed>` (PR `#705
  <https://github.com/wjakob/nanobind/pull/705>`__).

* The :cpp:class:`nb::sig("...") <sig>` annotation now supports `inline type
  parameter lists
  <https://docs.python.org/3/reference/compound_stmts.html#type-params>`__ such
  as ``def first[T](l: Sequence[T]) -> T`` (PR `#704
  <https://github.com/wjakob/nanobind/pull/704>`__).

* Fixed implicit conversion of complex nd-arrays. (issue `#709
  <https://github.com/wjakob/nanobind/issues/709>`__)

* Casting via :cpp:func:`nb::cast <cast>` can now specify an owner object for
  use with the :cpp:enumerator:`nb::rv_policy::reference_internal
  <rv_policy::reference_internal>` return value policy (PR `#667
  <https://github.com/wjakob/nanobind/pull/667>`__).

* The ``std::optional<T>`` type caster is now implemented in such a way that it
  can also accommodate non-STL frameworks, such as Boost, Abseil, etc. (PR
  `#675 <https://github.com/wjakob/nanobind/pull/675>`__)

* ABI version 15.

* Minor fixes and improvements (PRs
  `#703 <https://github.com/wjakob/nanobind/pull/703>`__,
  `#724 <https://github.com/wjakob/nanobind/pull/724>`__,
  `#723 <https://github.com/wjakob/nanobind/pull/723>`__,
  `#722 <https://github.com/wjakob/nanobind/pull/722>`__,
  `#715 <https://github.com/wjakob/nanobind/pull/715>`__,
  `#696 <https://github.com/wjakob/nanobind/pull/696>`__,
  `#693 <https://github.com/wjakob/nanobind/pull/693>`__,
  commit `75d259 <https://github.com/wjakob/nanobind/commit/75d259c7c16db9586e5cd3aa4715e09a25e76d83>`__).

Version 2.1.0 (Aug 11, 2024)
----------------------------

* Temporary workaround for a internal compiler error in version 17.10 of the MSVC
  compiler. This workaround will be removed once fixed versions are deployed on
  GitHub actions. (issue `#613
  <https://github.com/wjakob/nanobind/issues/613>`__, commit `f2438b
  <https://github.com/wjakob/nanobind/commit/f2438bb73a1673e4ad9d0c84d353a88cf54e55bf>`__).

* nanobind no longer prevents casting to a C++ container of pointers ``T*``
  where ``T`` is a type with a user-defined type caster if the caster seems to
  operate by extracting a ``T*`` from the Python object rather than a ``T``.
  This change was prompted by discussion `#605
  <https://github.com/wjakob/nanobind/discussions/605>`__.

* Switched nanobind wheel generation from `setuptools
  <https://github.com/pypa/setuptools>`__ to `scikit-build-core
  <https://github.com/scikit-build/scikit-build-core>`__ (PR `#618
  <https://github.com/wjakob/nanobind/discussions/618>`__).

* Improved handling of ``const``-ness in :cpp:class:`nb::ndarray <ndarray>` (PR
  `#491 <https://github.com/wjakob/nanobind/discussions/491>`__).

* Keyword argument annotations are now properly supported with
  :cpp:struct:`nb::new_ <new_>`, passed in the same way they would be with
  :cpp:struct:`nb::init <init>`. (issue `#668
  <https://github.com/wjakob/nanobind/issues/668>`__)

* Ability to use :cpp:func:`nb::cast <cast>` to create object with the
  :cpp:enumerator:`nb::rv_policy::reference_internal
  <rv_policy::reference_internal>` return value policy (PR `#667
  <https://github.com/wjakob/nanobind/pull/667>`__).

* Enable ``char`` type caster to produce ``'\0'`` (PR `#661
  <https://github.com/wjakob/nanobind/pull/661>`__).

* Added ``.def_static()`` member to :cpp:class:`nb::enum_ <enum_>`, which had
  been lost in a redesign of the enumeration implementation in nanobind version
  2.0.0. (commit `38990e
  <https://github.com/wjakob/nanobind/commit/38990ea33bb499bcc23607147555bf5bb00dcf62>`__).

* Fixes for two minor sources of memory leaks (PR
  `#595 <https://github.com/wjakob/nanobind/pull/595>`__,
  `#647 <https://github.com/wjakob/nanobind/pull/647>`__).

* The nd-array wrapper :cpp:class:`nb::ndarray <ndarray>` now properly handles
  CuPy arrays (`#594 <https://github.com/wjakob/nanobind/pull/594>`__).

* Added :cpp:func:`nb::hash() <hash>`, a wrapper for the Python ``hash()``
  function (commit `91fafa5
  <https://github.com/wjakob/nanobind/commit/01fafa5b9e1de0f1ab2a9d108cd0fce20ab9568f>`__).

* Various minor ``stubgen`` fixes (PRs
  `#667 <https://github.com/wjakob/nanobind/pull/667>`__,
  `#658 <https://github.com/wjakob/nanobind/pull/658>`__,
  `#632 <https://github.com/wjakob/nanobind/pull/632>`__,
  `#620 <https://github.com/wjakob/nanobind/pull/620>`__,
  `#592 <https://github.com/wjakob/nanobind/pull/592>`__).

Version 2.0.0 (May 23, 2024)
----------------------------

The 2.0.0 release of nanobind is entirely dedicated to *types* [#f1]_! The
project has always advertised seamless Python ↔ C++ interoperability, and this
release tries to bring a similar level of interoperability to static type
checkers like `MyPy <https://github.com/python/mypy>`__, `PyRight
<https://github.com/microsoft/pyright>`__, `PyType
<https://github.com/google/pytype>`__, and editors with interactive
autocompletion like `Visual Studio Code <https://code.visualstudio.com>`__,
`PyCharm <https://www.jetbrains.com/pycharm/>`__, and many other `LSP
<https://en.wikipedia.org/wiki/Language_Server_Protocol>`__-compatible IDEs.

This required work on three fronts:

1. **Stub generation**: the above tools all analyze Python code statically
   without running it. Because the import mechanism of compiled extensions
   depends the Python interpreter, these tools weren't able to inspect the
   contents of nanobind-based extensions.

   The usual solution involves writing `stubs
   <https://typing.readthedocs.io/en/latest/source/stubs.html>`__ that expose
   the module contents to static analysis tools. However, writing stubs by hand
   is tedious and error-prone.

   This release adds tooling to automatically extract stubs from existing
   extensions. The process is fully integrated into the CMake-based build
   system and explained in a :ref:`new documentation section <stubs>`.

2. **Better default annotations**: once stubs were available, this revealed the
   next problem: the default nanobind-provided function and class signatures
   were too rudimentary, and this led to a user poor experience.

   The release therefore improves many builtin type caster so that they produce
   more accurate type signatures. For example, the STL ``std::vector<T>``
   caster now renders as ``collections.abc.Sequence[T]`` in stubs when it is
   used as an *input*, and ``list[T]`` when it is used as part of a return
   value. The :cpp:func:`nb::make_*_iterator() <make_iterator>` family of
   functions return typed iterators, etc.

3. **Advanced customization**: a subset of the type signatures in larger
   binding projects will generally require further customization. The features
   listed below aim to enable precisely this:

   * In Python, many built-in types are *generic* and can be *parameterized* (e.g.,
     ``list[int]``). The :cpp:class:`nb::typed\<T, Ts...\> <typed>` wrapper
     enables such parameterization within C++ (for example, the
     ``int``-specialized list would be written as ``nb::typed<nb::list,
     int>``). :ref:`Read more <typing_generics_parameterizing>`.

   * The opposite is also possible: passing :cpp:class:`nb::is_generic()
     <is_generic>` to the class binding constructor

     .. code-block:: cpp

        nb::class_<MyType>(m, "MyType", nb::is_generic())

     produces a *generic* type that can be parameterized in Python (e.g.
     ``MyType[int]``). :ref:`Read more <typing_generics_creating>`.

   * The :cpp:class:`nb::sig <sig>` annotation overrides the
     signature of a function or method, e.g.:

     .. code-block:: cpp

        m.def("f", &f, nb::sig("def f(x: Foo = Foo(0)) -> None"), "docstring");

     Each binding of an overloaded function can be customized separately. This
     feature can be used to add decorators or control how default arguments are
     rendered. :ref:`Read more <typing_signature_functions>`.

   * The :cpp:class:`nb::sig <sig>` annotation can also override *class
     signatures* in generated stubs. Stubs often take certain liberties in
     deviating somewhat from the precise type signature of the underlying
     implementation. For example, the following annotation adds an abstract
     base class advertising that the class implements a typed iterator.

     .. code-block:: cpp

        using IntVec = std::vector<int>;

        nb::class_<IntVec>(m, "IntVec",
                           nb::sig("class IntVec(collections.abc.Iterable[int])"));

     Nanobind can't subclass Python types, hence this declaration is
     technically untrue. On the flipside, such a declaration can assist static
     checkers and improve auto-completion in visual IDEs. This is fine since
     these tools only perform a static analysis and never import the actual
     extension. :ref:`Read more <typing_signature_classes>`.

   * The :cpp:struct:`nb::for_setter <for_setter>` and
     :cpp:struct:`nb::for_getter <for_getter>` annotations enable passing
     function binding annotations (e.g., signature overrides) specifically to
     the setter or the getter part of a property.

   * The :cpp:class:`nb::arg("name") <arg>` argument annotation (and
     ``"name"_a`` shorthand) now have a :cpp:func:`.sig("signature")
     <arg::sig>` member to control how a default value is rendered in the stubs
     and docstrings. This provides more targeted control compared to overriding
     the entire function signature.

   * Finally, nanobind's stub generator supports :ref:`pattern files
     <pattern_files>` containing custom stub replacement rules. This catch-all
     solution addresses the needs of advanced binding projects, for which the
     above list of features may still not be sufficient.

Most importantly, it was possible to support these improvements with minimal
changes to the core parts of nanobind.

These release breaks API and ABI compatibility, requiring a new major version
according to `SemVer <http://semver.org>`__. The following changes are
noteworthy:

* The :cpp:class:`nb::enum_\<T\>() <enum_>` binding declaration is now a
  wrapper that creates either a :py:class:`enum.Enum` or :py:class:`enum.IntEnum`-derived type.
  Previously, nanobind relied on a custom enumeration base class that was a
  frequent source of friction for users.

  This change may break code that casts entries to integers, which now only
  works for arithmetic (:py:class:`enum.IntEnum`-derived) enumerations. Replace
  ``int(my_enum_entry)`` with ``my_enum_entry.value`` to work around the issue.

* The :cpp:func:`nb::bind_vector\<T\>() <bind_vector>` and
  :cpp:func:`nb::bind_map\<T\>() <bind_map>` interfaces were found to be
  severely flawed since element access (``__getitem__``) created views into the
  internal state of the STL type that were not stable across subsequent
  modifications.

  This could lead to unexpected changes to array elements and undefined
  behavior when the underlying storage was reallocated (i.e., use-after-free).

  nanobind 2.0.0 improves these types so that they are safe to use, but this
  means that element access must now copy by default, potentially making them
  less convenient. The documentation of :cpp:func:`nb::bind_vector\<T\>()
  <bind_vector>` discusses the issue at length and presents alternative
  solutions.

* The functions :cpp:func:`nb::make_iterator() <make_iterator>`,
  :cpp:func:`nb::make_value_iterator() <make_value_iterator>` and
  :cpp:func:`nb::make_key_iterator() <make_key_iterator>` suffer from the same
  issue as :cpp:func:`nb::bind_vector() <bind_vector>` explained above.

  nanobind 2.0.0 improves these operations so that they are safe to use, but
  this means that iterator access must now copy by default, potentially making
  them less convenient. The documentation of :cpp:func:`nb::make_iterator()
  <make_iterator>` discusses the issue and presents alternative solutions.

* The ``nb::raw_doc`` annotation was found to be too inflexible and was
  removed in this version.

* The ``nb::typed`` wrapper listed above actually already existed in previous
  nanobind versions but was awkward to use, as it required the user to provide
  a custom type formatter. This release makes the interface more convenient.

* The ``nb::any`` placeholder to specify an unconstrained
  :cpp:class:`nb::ndarray <ndarray>` axis was removed. This name was given to a
  new wrapper type :cpp:class:`nb::any` indicating ``typing.Any``-typed
  values.

  All use of ``nb::any`` in existing code must be replaced with ``-1`` (for
  example, ``nb::shape<3, nb::any, 4>`` → ``nb::shape<3, -1, 4>``).

* :ref:`Keyword-only arguments <kw_only>` are now supported, and can be
  indicated using the new :cpp:struct:`nb::kw_only() <kw_only>` function
  annotation. (PR `#448 <https://github.com/wjakob/nanobind/pull/448>`__).

* nanobind classes now permit overriding ``__new__``, in order to
  support C++ singletons, caches, and other types that expose factory
  functions rather than ordinary constructors. Read the section on
  :ref:`customizing Python object creation <custom_new>` for more details.
  (PR `#473 <https://github.com/wjakob/nanobind/pull/473>`__).

* When binding methods on a class ``T``, nanobind will now produce a Python
  function that expects a self argument of type ``T``. Previously, it would
  use the type of the member pointer to determine the Python function
  signature, which could be a base of ``T``, which would create problems
  if nanobind did not know about that base.
  (PR `#471 <https://github.com/wjakob/nanobind/pull/471>`__).

* nanobind can now handle keyword arguments that are not interned, which avoids
  spurious ``TypeError`` exceptions in constructs like
  ``fn(**pickle.loads(...))``. The speed of normal function calls (which
  generally do have interned keyword arguments) should be unaffected. (PR `#469
  <https://github.com/wjakob/nanobind/pull/469>`__).

* The ``owner=nb::handle()`` default value of the :cpp:class:`nb::ndarray
  <ndarray>` constructor was removed since it was bug-prone. You now have to
  specify the owner explicitly. The previous default (``nb::handle()``)
  continues to be a valid argument.

* There have been some changes to the API for type casters in order to
  avoid undefined behavior in certain cases. (PR `#549
  <https://github.com/wjakob/nanobind/pull/549>`__).

  * Type casters that implement custom cast operators must now define a
    member function template ``can_cast<T>()``, which returns false if
    ``operator cast_t<T>()`` would raise an exception and true otherwise.
    ``can_cast<T>()`` will be called only after a successful call to
    ``from_python()``, and might not be called at all if the caller of
    ``operator cast_t<T>()`` can cope with a raised exception.
    (Users of the ``NB_TYPE_CASTER()`` convenience macro need not worry
    about this; it produces cast operators that never raise exceptions,
    and therefore provides a ``can_cast<T>()`` that always returns true.)

  * Many type casters for container types (``std::vector<T>``,
    ``std::optional<T>``, etc) implement their ``from_python()`` methods
    by delegating to another, "inner" type caster (``T`` in these examples)
    that is allocated on the stack inside ``from_python()``. Container casters
    implemented in this way should make two changes in order to take advantage
    of the new safety features:

    * Wrap your ``flags`` (received as an argument of the outer caster's
      ``from_python`` method) in ``flags_for_local_caster<T>()`` before
      passing them to ``inner_caster.from_python()``. This allows nanobind
      to prevent some casts that would produce dangling pointers or references.

    * If ``inner_caster.from_python()`` succeeds, then also verify
      ``inner_caster.template can_cast<T>()`` before you execute
      ``inner_caster.operator cast_t<T>()``. A failure of
      ``can_cast()`` should be treated the same as a failure of
      ``from_python()``.  This avoids the possibility of an exception
      being raised through the noexcept ``load_python()`` method,
      which would crash the interpreter.

  The previous ``cast_flags::none_disallowed`` flag has been removed;
  it existed to avoid one particular source of exceptions from a cast
  operator, but ``can_cast<T>()`` now handles that problem more generally.

* ABI version 14.

.. rubric:: Footnote

.. [#f1] The author of this library had somewhat of a revelation after
   switching to a `new editor <https://neovim.io>`__ and experiencing the
   benefits of interactive Python code completion and type checking for the
   first time. This experience also showed how nanobind-based extension were
   previously a second-class citizen in this typed world, prompting the changes
   in this release.

Version 1.9.2 (Feb 23, 2024)
----------------------------

* Nanobind instances can now be :ref:`made weak-referenceable <weak_refs>` by
  specifying the :cpp:class:`nb::is_weak_referenceable <is_weak_referenceable>` tag
  in the :cpp:class:`nb::class_\<..\> <class_>` constructor. (PR `#335
  <https://github.com/wjakob/nanobind/pull/335>`__, commits `fc7709
  <https://github.com/wjakob/nanobind/commit/fc770930468313e5a69364cfd1bbdab9bc0ab208>`__,
  `3562f6 <https://github.com/wjakob/nanobind/commit/3562f692409f29bd9cef0d9eec2ee7e26e53a055>`__).

* Added a :cpp:class:`nb::bool_ <bool_>` wrapper type. (PR `#382
  <https://github.com/wjakob/nanobind/pull/382>`__, commit `90dfba
  <https://github.com/wjakob/nanobind/commit/90dfbaf4c8c410d819cb9be44a3455898c8c2638>`__).

* Ensure that the GIL is held when releasing :cpp:class:`nb::ndarray
  <ndarray>`. (issue `#377 <https://github.com/wjakob/nanobind/issues/377>`__,
  commit `a968e8
  <https://github.com/wjakob/nanobind/commit/a958e8d966f5af64c84412ca801a405042bbcc0b>`__).

* :cpp:func:`nb::try_cast() <try_cast>` no longer crashes the interpreter when
  attempting to cast a Python ``None`` to a C++ type that was bound using
  :cpp:class:`nb::class_\<...\> <class_>`. Previously this would raise an
  exception from the cast operator, which would result in a call to
  ``std::terminate()`` because :cpp:func:`try_cast() <try_cast>` is declared
  ``noexcept``. (PR `#386 <https://github.com/wjakob/nanobind/pull/386>`__).

* Fixed memory corruption in a PyPy-specific code path in
  :cpp:func:`nb::module_::def_submodule() <module_::def_submodule>` (commit
  `21eaff
  <https://github.com/wjakob/nanobind/commit/21eaffc263c13a5373546d8957e4152e65b1e8ac>`__).

* Don't implicitly convert complex to non-complex nd-arrays. (issue `#364
  <https://github.com/wjakob/nanobind/issues/364>`__, commit `ea2569
  <https://github.com/wjakob/nanobind/commit/ea2569f705b9d12185eea67db399a373d37c75aa>`__).

* Support for non-assignable types in the ``std::optional<T>`` type caster (PR
  `#358 <https://github.com/wjakob/nanobind/pull/358>`__, commit `9c9b64
  <https://github.com/wjakob/nanobind/commit/0c9b6489cd3fe8a0a5a858e364983e99b06101ce>`__).

* nanobind no longer assumes that docstrings provided to function binding (of
  type ``const char *``) have an infinite lifetime and it makes copy. (issue
  `#393 <https://github.com/wjakob/nanobind/pull/393>`__, commit `b3b6f4
  <https://github.com/wjakob/nanobind/commit/b3b6f44e55948986e02cdbf67e04d9cdd11c4aa4>`__).

* Don't pass compiler flags if they may be unsupported by the used compiler.
  This gets NVCC to work out of the box (that said, this change does not
  elevate NVCC to being an *officially* supported compiler). (issue `#383
  <https://github.com/wjakob/nanobind/pull/383>`__, commit `a307ea
  <https://github.com/wjakob/nanobind/commit/a307eacaa9902daa190adc428168cf64007dff9e>`__).

* Added a CMake install target to the nanobind build system. (PR `#356
  <https://github.com/wjakob/nanobind/pull/356>`__, commit `6bde65
  <https://github.com/wjakob/nanobind/commit/5bde6527dc43535982a36ffa02d41275c5e484d9>`__,
  commit `978dbb
  <https://github.com/wjakob/nanobind/commit/978dbb1d6aaeee7530d57cf3e8d558e099a4eec6>`__,
  commit `f5d8de
  <https://github.com/wjakob/nanobind/commit/f5d8defc68a5c6a79b0e64de016ee52dde6ea54d>`__).

* ABI version 13.

* Minor fixes and improvements.

Version 1.9.0-1.9.1 (Feb 18, 2024)
----------------------------------

Releases withdrawn because of a regression. The associated changes are
listed above in the 1.9.2 release notes.

Version 1.8.0 (Nov 2, 2023)
---------------------------

* nanobind now considers two C++ ``std::type_info`` instances to be equal when
  their mangled names match. The previously used pointer comparison was fast
  but fragile and often caused multi-part extensions to not recognize each
  other's types. This version introduces a two-level caching scheme (search by
  pointer, then by name) to fix such problems once and for all, while avoiding
  the cost of constantly comparing very long mangled names. (commit `b515b1
  <https://github.com/wjakob/nanobind/commit/b515b1f7f2f4ecc0357818e6201c94a9f4cbfdc2>`__).

* Fixed casting of complex-valued constant :cpp:class:`nb::ndarray\<T\>
  <ndarray>` instances. (PR `#338
  <https://github.com/wjakob/nanobind/pull/338>`__, commit `ba8c7f
  <https://github.com/wjakob/nanobind/commit/ba8c7fa55f2d0ad748cad1dd4af2b22979ebc46a>`__).

* Added a type caster for ``std::nullopt_t`` (PR `#350
  <https://github.com/wjakob/nanobind/pull/350>`__).

* Added the missing C++ → Python portion of the type caster for
  ``Eigen::Ref<..>`` (PR `#334
  <https://github.com/wjakob/nanobind/pull/334>`__).

* Minor fixes and improvements.

* ABI version 12.


Version 1.7.0 (Oct 19, 2023)
----------------------------

New features
^^^^^^^^^^^^

* The nd-array class :cpp:class:`nb::ndarray\<T\> <ndarray>` now supports
  complex-valued ``T`` (e.g., ``std::complex<double>``). For this, the header
  file ``nanobind/stl/complex.h`` must be included. (PR `#319
  <https://github.com/wjakob/nanobind/pull/319>`__, commit `6cbd13
  <https://github.com/wjakob/nanobind/commit/6cbd1387753ea8f519ac0fe2242f0a54dd670ede>`__).

* Added the function :cpp:func:`nb::del() <del>`, which takes an arbitrary
  accessor object as input and tries to delete the associated entry.
  The C++ statement

  .. code-block:: cpp

     nb::del(o[key]);

  is equivalent to ``del o[key]`` in Python. (commit `4dd745
  <https://github.com/wjakob/nanobind/commit/4dd74596ac7b0f850cb0144f42a438124b91720c>`__).

* Exposed several convenience functions for raising exceptions as public API:
  :cpp:func:`nb::raise <raise>`, :cpp:func:`nb::raise_type_error
  <raise_type_error>`, and :cpp:func:`nb::raise_python_error
  <raise_python_error>`. (commit `0b7f3b
  <https://github.com/wjakob/nanobind/commit/0b7f3b1d2a182bda8b95826a3f98cc3e2d0402db>`__).

* Added :cpp:func:`nb::globals() <globals>`. (PR `#311
  <https://github.com/wjakob/nanobind/pull/311>`__, commit `f0a9eb
  <https://github.com/wjakob/nanobind/commit/f0a9ebd9cd384ac554312247526b120102563e53>`__).

* The ``char*`` type caster now accepts ``nullptr`` and converts it into a
  Python ``None`` object. (PR `#318
  <https://github.com/wjakob/nanobind/pull/317>`__, commit `30a6ba
  <https://github.com/wjakob/nanobind/commit/30a6bac97a89bfafad82c2c5b6ef4516c00c35d6>`__).

* Added the function :cpp:func:`nb::is_alive() <is_alive>`, which returns
  ``false`` when nanobind was destructed by Python (e.g., during interpreter
  shutdown) making further use of the API illegal. (commit `b431d0
  <https://github.com/wjakob/nanobind/commit/b431d040f7b0585e9901856ee6c9b72281a37fa8>`__).

* Minor fixes and improvements.

* ABI version 11.

Bugfixes
^^^^^^^^

* The behavior of the :cpp:class:`nb::keep_alive\<Nurse, Patient\>
  <keep_alive>` function binding annotation was changed as follows: when the
  function call requires the implicit conversion of an argument, the lifetime
  constraint now applies to the newly produced argument instead of the original
  object. The change was rolled into a minor release since the former behavior
  is arguably undesirable and dangerous. (commit `9d4b2e
  <https://github.com/wjakob/nanobind/commit/9d4b2e317dbf32efab4ed41b6c275f9dbbbcf29f>`__).

* STL type casters previously raised an exception when casting a Python container
  containing a ``None`` element into a C++ container that was not able to
  represent ``nullptr`` (e.g., ``std::vector<T>`` instead of
  ``std::vector<T*>``). However, this exception was raised in a context where
  exceptions were not allowed, causing the process to be ``abort()``-ed, which
  is very bad. This issue is now fixed, and such conversions are refused. (PR
  `#318 <https://github.com/wjakob/nanobind/pull/318>`__, commits `d1ad3b
  <https://github.com/wjakob/nanobind/commit/d1ad3b91346a1566f42fdf194a3ed9c3eeec5858>`__
  and `5f25ae
  <https://github.com/wjakob/nanobind/commit/5f25ae0eb9691fbe03a20bcb9f604277ccc1884b>`__).

* The STL sequence casters (``std::vector<T>``, etc.) now refuse to unpack
  ``str`` and ``bytes`` objects analogous to pybind11. (commit `7e4a88
  <https://github.com/wjakob/nanobind/commit/7e4a88b7ccc047ce34ae8ae99492d46b1acf341a>`__).


Version 1.6.2 (Oct 3, 2023)
---------------------------

* Added a missing include file used by the new intrusive reference counting
  sample implementation from v1.6.0. (commit `31d115
  <https://github.com/wjakob/nanobind/commit/31d115fce310475fed0f539b9446cc41ba9ff4d4>`__).

Version 1.6.1 (Oct 2, 2023)
---------------------------

* Added missing namespace declaration to the :cpp:class:`ref` intrusive
  reference counting RAII helper class added in version 1.6.0. (commit `3ba352
  <https://github.com/wjakob/nanobind/commit/3ba3522e99c8f1f4bcc7c172abd2006eeaa8eaf8>`__).


Version 1.6.0 (Oct 2, 2023)
---------------------------

New features
^^^^^^^^^^^^

* Several :cpp:class:`nb::ndarray\<..\> <ndarray>` improvements:

  1. CPU loops involving nanobind nd-arrays weren't getting properly vectorized.
     This release of nanobind adds *views*, which provide an efficient
     abstraction that enables better code generation. See the documentation
     section on :ref:`array views <ndarray-views>` for details.
     (commit `8f602e
     <https://github.com/wjakob/nanobind/commit/8f602e187b0634e1df13ba370352cf092e9042c0>`__).

  2. Added support for nonstandard arithmetic types (e.g., ``__int128`` or
     ``__fp16``) in nd-arrays. See the :ref:`documentation section
     <ndarray-nonstandard>` for details. (commit `49eab2
     <https://github.com/wjakob/nanobind/commit/49eab2845530f84a1f029c5c1c5541ab3c1f9adc>`__).

  3. Shape constraints like :cpp:class:`nb::shape\<nb::any, nb::any, nb::any\>
     <shape>` are tedious to write. Now, there is a shorter form:
     :cpp:class:`nb::ndim\<3\> <ndim>`. (commit `1350a5
     <https://github.com/wjakob/nanobind/commit/1350a5e15b28e80ffc2130a779f3b8c559ddb620>`__).

  4. Added an explicit constructor that can be used to add or remove nd-array
     constraints. (commit `a1ac207
     <https://github.com/wjakob/nanobind/commit/a1ac207ab82206b8e50fe456f577c02270014fb3>`__).

* Added the wrapper class :cpp:class:`nb::weakref <weakref>`. (commit `78887f
  <https://github.com/wjakob/nanobind/commit/78887fc167196a7568a5cef8f8dfbbee09aa7dc4>`__).

* Added the methods :cpp:func:`nb::dict::contains() <dict::contains>` and
  :cpp:func:`nb::mapping::contains() <mapping::contains>` to the Python type
  wrappers. (commit `64d87a
  <https://github.com/wjakob/nanobind/commit/64d87ae01355c247123613f140cef8e71bc98fc7>`__).

* Added :cpp:func:`nb::exec() <exec>` and :cpp:func:`nb:eval() <eval>`. (PR `#299
  <https://github.com/wjakob/nanobind/pull/299>`__).

* Added a type caster for ``std::complex<T>``. (PR `#292
  <https://github.com/wjakob/nanobind/pull/292>`__, commit `dcbed4
  <https://github.com/wjakob/nanobind/commit/dcbed4fe1500383ad1f4dff47cacbf0f2e6b1d3f>`__).

* Added an officially supported sample implementation of :ref:`intrusive
  reference counting <intrusive>` via the :cpp:class:`intrusive_counter`
  :cpp:class:`intrusive_base`, and :cpp:class:`ref` classes. (commit `3fa1af
  <https://github.com/wjakob/nanobind/commit/3fa1af5e9e6fd0b08d13e16bb425a18963854829>`__).

Bugfixes
^^^^^^^^

* Fixed a serious issue involving combinations of bound types (e.g., ``T``) and
  type casters (e.g., ``std::vector<T>``), where nanobind was too aggressive in
  its use of *move semantics*. Calling a bound function from Python taking such
  a list (e.g., ``f([t1, t2, ..])``) would destruct ``t1, t2, ..`` if the type
  ``T`` exposed a move constructor, which is highly non-intuitive and no
  longer happens as of this fix.

  Further investigation also revealed inefficiencies in the previous
  implementation where moves were actually possible but not done (e.g., for
  functions taking an STL vector by value). Some binding projects may see
  speedups as a consequence of this change. (issue `#307
  <https://github.com/wjakob/nanobind/issues/307>`__, commit `122015
  <https://github.com/wjakob/nanobind/commit/1220156961ce2d0c96a525f3c27b88e824b997ce>`__).


Version 1.5.2 (Aug 24, 2023)
----------------------------

* Fixed a severe issue with inheritance of the ``Py_TPFLAGS_HAVE_GC`` flag
  affecting classes that derive from other classes with a
  :cpp:class:`nb::dynamic_attr <dynamic_attr>` annotation. (issue `#279
  <https://github.com/wjakob/nanobind/issues/279>`__, commit `dbedad
  <https://github.com/wjakob/nanobind/commit/dbedadc294a7529bf401f01dbc97d4b47b677bc9>`__).
* Implicit conversion of nd-arrays to conform to contiguity constraints such as
  :cpp:class:`c_contig` and :cpp:class:`f_contig` previously failed in some
  cases that are now addressed. (issue `#278
  <https://github.com/wjakob/nanobind/issues/278>`__ commit `ed929b
  <https://github.com/wjakob/nanobind/commit/ed929b7c6789e7d5e1760d515bc23ce6f7cedf8c>`__).

Version 1.5.1 (Aug 23, 2023)
----------------------------

* Fixed serious reference counting issue introduced in nanobind version 1.5.0,
  which affected the functions :cpp:func:`python_error::traceback()` and
  :cpp:func:`python_error::what()`, causing undefined behavior via
  use-after-free. Also addressed an unrelated minor UB sanitizer warning.
  (issue `#277 <https://github.com/wjakob/nanobind/issues/277>`__, commits
  `30d30c
  <https://github.com/wjakob/nanobind/commit/30d30caaa3e834122944b28833b9c0315ef19a5d>`__
  and `c48b18
  <https://github.com/wjakob/nanobind/commit/c48b180834b4929f2f77ce658f2a50ee78482fb7>`__).
* Extended the internal data structure tag so that it isolates different MSVC
  versions from each other (they are often not ABI compatible, see pybind11
  issue `#4779 <https://github.com/pybind/pybind11/pull/4779>`__). This means
  that nanobind 1.5.1 effectively bumps the ABI version to "10.5" when
  compiling for MSVC, and the internals will be isolated from extensions built
  with nanobind v1.5.0 or older. (commit `c7f3cd
  <https://github.com/wjakob/nanobind/commit/c7f3cd6a7023dec55c63b995ba50c9f5d4b9147a>`__).
* Incorporated fixes so that nanobind works with PyPy 3.10. (commits `fb5508
  <https://github.com/wjakob/nanobind/commit/fb5508955e1b1455adfe1372b49748ba706b4d87>`__
  and `2ed10a
  <https://github.com/wjakob/nanobind/commit/2ed108a73bd5fbe0e1c43a8db07e40a165fc265f>`__).
* Fixed type caster for ``std::vector<bool>``. (PR `#256
  <https://github.com/wjakob/nanobind/pull/256>`__).
* Fixed compilation in debug mode on MSVC. (PR `#253
  <https://github.com/wjakob/nanobind/pull/253>`__).

Version 1.5.0 (Aug 7, 2023)
---------------------------

* Support for creating :ref:`chained exceptions <exception_chaining>` via the
  :cpp:func:`nb::raise_from() <chain_error>` and :cpp:func:`nb::chain_error()
  <chain_error>` functions. (commits `041520
  <https://github.com/wjakob/nanobind/commit/0415208e83885dba038516d86c2f4cca5f81df5f>`__
  and `beb699
  <https://github.com/wjakob/nanobind/commit/beb6999b7ce92ba5e3aaea60cd7f2acc9ba3cdc3>`__).
* Many improvements to the handling of return value policies in
  :cpp:class:`nb::ndarray\<..\> <ndarray>` to avoid unnecessary copies. (commit `ffd22b
  <https://github.com/wjakob/nanobind/commit/ffd22b069ba95a546baeca0bdb6711fb9059cad8>`__,
  `a79575
  <https://github.com/wjakob/nanobind/commit/a79575165134c72c0a26e46772290d0404eae7a3>`__,
  and `6f0c3f
  <https://github.com/wjakob/nanobind/commit/6f0c3feaf088e78c75f2abee90164f20446eba08>`__).
* The :cpp:class:`nb::ndarray\<..\> <ndarray>` class now has an additional
  convenience constructor that takes the shape and (optionally) strides using
  ``std::initializer_list``. (commit `de1117
  <https://github.com/wjakob/nanobind/commit/de111766b21fe893a41cd4614a346b0da251f7f2>`__).
* Added a non-throwing function :cpp:func:`nb::try_cast() <try_cast>` as an
  alternative to :cpp:func:`nb::cast() <cast>`. (commit `6ca852
  <https://github.com/wjakob/nanobind/commit/6ca852cc881ee7cd35b674135030709a6b57b8f6>`__).
* The ``nb::list`` and ``nb::tuple`` default constructors now construct an empty list/tuple instead
  of an invalid null-initialized handle.
  (commit `506185 <https://github.com/wjakob/nanobind/commit/506185dca821c9cc1268c33b4cc867ae20f0fc4b>`__)
* New low-level interface for wrapping existing C++ instances via
  :cpp:func:`nb::inst_take_ownership() <inst_take_ownership>`
  :cpp:func:`nb::inst_reference() <inst_reference>`. Also added convenience
  functions to replace the contents of an instance with that of another.
  :cpp:func:`nb::inst_replace_copy() <inst_replace_copy>` along with
  :cpp:func:`nb::inst_replace_move() <inst_replace_move>` (commit `1c462d
  <https://github.com/wjakob/nanobind/commit/1c462d6e3a112e49686acf33c9cb6e34f996dd6b>`__).
* Added a low-level abstraction around :cpp:func:`nb::type_get_slot()
  <type_get_slot>` around ``PyType_GetSlot``, but with more consistent behavior
  across Python versions. (commit `d555e9
  <https://github.com/wjakob/nanobind/commit/d555e9de1c45394f5be5d62dc999c603d651c8c4>`__).
* The :cpp:func:`nb::list::append() <list::append>` method now performs perfect
  forwarding. (commit `2219d0
  <https://github.com/wjakob/nanobind/commit/2219d0b0fec5e6cc4fce96bc3dbad6bfa148a57d>`__).
* Inference of ``automatic*`` return value policy was entirely moved to the
  base C++ class type caster. (commit `1ff9df
  <https://github.com/wjakob/nanobind/commit/1ff9df03fb56a16f56854b4cecd1f388f73d3b53>`__).
* Switch to the new Python 3.12 error status API if available. (commit `36751c
  <https://github.com/wjakob/nanobind/commit/36751cb05994a96a3801bf511c846a7bc68e2f09>`__).
* Various minor fixes and improvements.
* ABI version 10.

Version 1.4.0 (June 8, 2023)
----------------------------

* Improved the efficiency of the function dispatch loop. (PR `#227
  <https://github.com/wjakob/nanobind/pull/227>`__).
* Significant improvements to the Eigen type casters (generalized stride
  handling to avoid unnecessary copies, support for conversion via
  ``nb::cast()``, many refinements to the  ``Eigen::Ref<T>`` interface). (PR
  `#215 <https://github.com/wjakob/nanobind/pull/215>`__).
* Added a ``NB_DOMAIN`` parameter to :cmake:command:`nanobind_add_module` which
  can isolate extensions from each other to avoid binding clashes. See the
  associated :ref:`FAQ entry <type-visibility>` for details. (commit `977119
  <https://github.com/wjakob/nanobind/commit/977119c4797db7decf8064cf118afde768ff8fab>`__).
* Reduced the severity of nanobind encountering a duplicate type binding
  (commits `f3b0e6
  <https://github.com/wjakob/nanobind/commit/f3b0e6cbd69a4adcdc31dbe0b844370b1b60dbcf>`__,
  and `2c9124
  <https://github.com/wjakob/nanobind/commit/2c9124bbbe736881fa8f9f33ea7817c98b43bf8b>`__).
* Support for pickling/unpickling nanobind objects. (commit `59843e
  <https://github.com/wjakob/nanobind/commit/59843e09bc6e8f2b0338829a44cf71e25f76cba3>`__).
* ABI version 9.

Version 1.3.2 (June 2, 2023)
----------------------------

* Fixed compilation on 32 bit processors (only ``i686`` tested so far).
  (PR `#224 <https://github.com/wjakob/nanobind/pull/224>`__).
* Fixed compilation on PyPy 3.8. (commit `cd8135
  <https://github.com/wjakob/nanobind/commit/cd8135baa1da1213252272b5c9ecbf909e947597>`__).
* Reduced binary bloat of musllinux wheels. (commit `f52513
  <https://github.com/wjakob/nanobind/commit/f525139a80d173feaea5518e842aceeb6ceec5cf>`__).

Version 1.3.1 (May 31, 2023)
----------------------------

* CMake build system improvements for stable ABI wheel generation.
  (PR `#222 <https://github.com/wjakob/nanobind/pull/222>`__).

Version 1.3.0 (May 31, 2023)
----------------------------

This is a big release. The sections below cover added features, efficiency
improvements, and miscellaneous fixes and improvements.

New features
^^^^^^^^^^^^
* nanobind now supports binding types that inherit from
  ``std::enable_shared_from_this<T>``. See the :ref:`advanced section
  on object ownership <enable_shared_from_this>` for more details.
  (PR `#212 <https://github.com/wjakob/nanobind/pull/212>`__).
* Added a type caster between Python ``datetime``/``timedelta`` objects and
  C++ ``std::chrono::duration``/``std::chrono::time_point``, ported
  from pybind11. (PR `#175 <https://github.com/wjakob/nanobind/pull/175>`__).
* The :cpp:class:`nb::ndarray\<..\> <ndarray>` class can now use the buffer
  protocol to receive and return arrays representing read-only memory. (PR
  `#217 <https://github.com/wjakob/nanobind/pull/217>`__).
* Added :cpp:func:`nb::python_error::discard_as_unraisable()
  <python_error::discard_as_unraisable>` as a wrapper around
  ``PyErr_WriteUnraisable()``. (PR `#175
  <https://github.com/wjakob/nanobind/pull/175>`__).

Efficiency improvements:
^^^^^^^^^^^^^^^^^^^^^^^^

* Reduced the per-instance overhead of nanobind by 1 pointer and simplified the
  internal hash table types to crunch ``libnanobind``. (commit `de018d
  <https://github.com/wjakob/nanobind/commit/de018db2d17905564703f1ade4aa201a22f8551f>`__).
* Supplemental type data specified via :cpp:class:`nb::supplement\<T\>()
  <supplement>` is now stored directly within the type object instead of being
  referenced through an indirection. (commit `d82ca9
  <https://github.com/wjakob/nanobind/commit/d82ca9c14191e74dd35dd5bf15fc90f5230319fb>`__).
* Reduced the number of exception-related exports to further crunch
  ``libnanobind``. (commit `763962
  <https://github.com/wjakob/nanobind/commit/763962b8ce76414148089ef6a68cff97d7cc66ce>`__).
* Reduced the size of nanobind type objects by 5 pointers. (PR `#194
  <https://github.com/wjakob/nanobind/pull/194>`__, `#195
  <https://github.com/wjakob/nanobind/pull/195>`__, and commit `d82ca9
  <https://github.com/wjakob/nanobind/commit/d82ca9c14191e74dd35dd5bf15fc90f5230319fb>`__).
* Internal nanobind types (``nb_type``, ``nb_static_property``, ``nb_ndarray``)
  are now constructed on demand. This reduces the size of the ``libnanobind``
  component in static (``NB_STATIC``) builds when those features are not used.
  (commits `95e45a
  <https://github.com/wjakob/nanobind/commit/95e45a4027dcbce935091533f7d41bf59e3e5fe1>`__,
  `375083
  <https://github.com/wjakob/nanobind/commit/37508386a1f8c346d17a0353c8152940aacde9c2>`__,
  and `e033c8
  <https://github.com/wjakob/nanobind/commit/e033c8fab4a14cbb9c5b0e08b1bdf49af2a9cb22>`__).
* Added a small function cache to improve code generation in limited API
  builds. (commit `f0f4aa
  <https://github.com/wjakob/nanobind/commit/f0f42a564995ba3bd573282674d1a6d636a048c8>`__).
* Refined compiler and linker flags across platforms to ensure compact binaries
  especially in ``NB_STATIC`` builds. (commit `5ead9f
  <https://github.com/wjakob/nanobind/commit/5ead9ff348a2ef0df8231e6480607a5b0623a16b>`__)
* nanobind enums now take advantage of :ref:`supplemental data <supplement>`
  to improve the speed of object and name lookups. Note that this prevents
  use of ``nb::supplement<T>()`` with enums for other purposes.
  (PR `#195 <https://github.com/wjakob/nanobind/pull/195>`__).

Miscellaneous fixes and improvements
^^^^^^^^^^^^^^^^^^^^^^^^^^^^^^^^^^^^

* Use the new `PEP-697 <https://peps.python.org/pep-0697/>`__ interface to
  access data in type objects when compiling stable ABI3 wheels. This improves
  forward compatibility (the Python team may at some point significantly
  refactor the layout and internals of type objects). (PR `#211
  <https://github.com/wjakob/nanobind/pull/211>`__):
* Added introspection attributes ``__self__`` and ``__func__`` to nanobind
  bound methods, to make them more like regular Python bound methods.
  Fixed a bug where ``some_obj.method.__call__()`` would behave differently
  than ``some_obj.method()``.
  (PR `#216 <https://github.com/wjakob/nanobind/pull/216>`__).
* Updated the implementation of :cpp:class:`nb::enum_ <enum_>` so it does
  not take advantage of any private nanobind type details. As a side effect,
  the construct ``nb::class_<T>(..., nb::is_enum(...))`` is no longer permitted;
  use ``nb::enum_<T>(...)`` instead.
  (PR `#195 <https://github.com/wjakob/nanobind/pull/195>`__).
* Added the :cpp:class:`nb::type_slots_callback` class binding annotation,
  similar to :cpp:class:`nb::type_slots` but allowing more dynamic choices.
  (PR `#195 <https://github.com/wjakob/nanobind/pull/195>`__).
* nanobind type objects now treat attributes specially whose names
  begin with ``@``. These attributes can be set once, but not
  rebound or deleted.  This safeguard allows a borrowed reference to
  the attribute value to be safely stashed in the type supplement,
  allowing arbitrary Python data associated with the type to be accessed
  without a dictionary lookup while keeping this data visible to the
  garbage collector.  (PR `#195 <https://github.com/wjakob/nanobind/pull/195>`__).
* Fixed surprising behavior in enumeration comparisons and arithmetic
  (PR `#207 <https://github.com/wjakob/nanobind/pull/207>`__):

  * Enum equality comparisons (``==`` and ``!=``) now can only be true
    if both operands have the same enum type, or if one is an enum and
    the other is an ``int``. This resolves some confusing
    results and ensures that enumerators of different types have a
    distinct identity, which is important if they're being put into
    the same set or used as keys in the same dictionary. All of the
    following were previously true but will now evaluate as false:

    * ``FooEnum(1) == BarEnum(1)``
    * ``FooEnum(1) == 1.2``
    * ``FooEnum(1) == "1"``

  * Enum ordering comparisons (``<``, ``<=``, ``>=``, ``>``) and
    arithmetic operations (when using the :cpp:struct:`is_arithmetic`
    annotation) now require that any non-enum operand be a Python number
    (an object that defines ``__int__``, ``__float__``, and/or ``__index__``)
    and will avoid truncating non-integer operands to integers. Note that
    unlike with equality comparisons, ordering and arithmetic operations
    *do* still permit two operands that are enums of different types.
    Some examples of changed behavior:

    * ``FooEnum(1) < 1.2`` is now true (used to be false)
    * ``FooEnum(2) * 1.5`` is now 3.0 (used to be 2)
    * ``FooEnum(3) - "2"`` now raises an exception (used to be 1)

  * Enum comparisons and arithmetic operations with unsupported types
    now return `NotImplemented` rather than raising an exception.
    This means equality comparisons such as ``some_enum == None`` will
    return unequal rather than failing; order comparisons such as
    ``some_enum < None`` will still fail, but now with a more
    informative error.

* ABI version 8.

Version 1.2.0 (April 24, 2023)
------------------------------

* Improvements to the internal C++ → Python instance map data structure to improve
  performance and address type confusion when returning previously registered instances.
  (commit `716354 <https://github.com/wjakob/nanobind/commit/716354f0ed6123d6a19fcabb077b72a17b4ddf79>`__,
  discussion `189 <https://github.com/wjakob/nanobind/discussions/189>`__).
* Added up-to-date nanobind benchmarks on Linux including comparisons to Cython.
  (commit `834cf3
  <https://github.com/wjakob/nanobind/commit/834cf36ce12ffe6470dcffecd21341377c56cee1>`__
  and `39e163
  <https://github.com/wjakob/nanobind/commit/e9e163ec55de995a68a34fafda2e96ff06532658>`__).
* Removed the superfluous ``nb_enum`` metaclass.
  (commit `9c1985 <https://github.com/wjakob/nanobind/commit/9c19850471be70a22114826f6c0edceee99ff40b>`__).
* Fixed a corner case that prevented ``nb::cast<char>`` from working.
  (commit `9ae320 <https://github.com/wjakob/nanobind/commit/9ae32054d9a6ad17af15994dc51138eb88f71f92>`__).

Version 1.1.1 (April 6, 2023)
-----------------------------

* Added documentation on packaging and distributing nanobind modules. (commit
  `0715b2
  <https://github.com/wjakob/nanobind/commit/0715b278ba806cf13cf63e41d62438481e7b73b8>`__).
* Made the conversion :cpp:func:`handle::operator bool() <handle::operator
  bool>` explicit. (PR `#173 <https://github.com/wjakob/nanobind/pull/173>`__).
* Support :cpp:class:`nb::typed\<..\> <typed>` in return values. (PR `#174
  <https://github.com/wjakob/nanobind/pull/174>`__).
* Tweaks to definitions in ``nb_types.h`` to improve compatibility with further
  C++ compilers (that said, there is no change about the official set of
  supported compilers). (commit `b8bd10
  <https://github.com/wjakob/nanobind/commit/b8bd1086e9b20da8a81a954f03e7947bee5422fd>`__)

Version 1.1.0 (April 5, 2023)
-----------------------------

* Added :cpp:func:`size <ndarray::size>`, :cpp:func:`shape_ptr
  <ndarray::shape_ptr>`, :cpp:func:`stride_ptr <ndarray::stride_ptr>` members
  to to the :cpp:class:`nb::ndarray\<..\> <ndarray>` class. (PR `#161
  <https://github.com/wjakob/nanobind/pull/161>`__).
* Allow macros in :c:macro:`NB_MODULE(..) <NB_MODULE>` name parameter. (PR
  `#168 <https://github.com/wjakob/nanobind/pull/168>`__).
* The :cpp:class:`nb::ndarray\<..\> <ndarray>` interface is more tolerant when
  converting Python (PyTorch/NumPy/..) arrays with a size-0 dimension that have
  mismatched strides. (PR `#162
  <https://github.com/wjakob/nanobind/pull/162>`__).
* Removed the ``<anonymous>`` label from docstrings of anonymous functions,
  which caused issues in MyPy. (PR `#172
  <https://github.com/wjakob/nanobind/pull/172>`__).
* Fixed an issue in the propagation of return value policies that broke
  user-provided/custom policies in properties (PR `#170
  <https://github.com/wjakob/nanobind/pull/170>`__).
* The Eigen interface now converts 1x1 matrices to 1x1 NumPy arrays instead of
  scalars. (commit `445781
  <https://github.com/wjakob/nanobind/commit/445781fc2cf2fa326cc22e8fd483e8e4a7bf6cf5>`__).
* The ``nanobind`` package now has a simple command line interface. (commit
  `d5ccc8
  <https://github.com/wjakob/nanobind/commit/d5ccc8844b29ca6cd5188ffd8d16e034bcee9f73>`__).

Version 1.0.0 (March 28, 2023)
------------------------------

* Nanobind now has a logo. (commit `b65d31
  <https://github.com/wjakob/nanobind/commit/b65d3b134d8b9f8d153b51d87751d09a12e4235b>`__).
* Fixed a subtle issue involving function/method properties and the IPython
  command line interface. (PR `#151
  <https://github.com/wjakob/nanobind/pull/151>`__).
* Added a boolean type to the :cpp:class:`nb::ndarray\<..\> <ndarray>`
  interface. (PR `#150 <https://github.com/wjakob/nanobind/pull/150>`__).
* Minor fixes and improvements.


Version 0.3.1 (March 8, 2023)
-----------------------------

* Added a type caster for ``std::filesystem::path``. (PR `#138
  <https://github.com/wjakob/nanobind/pull/138>`__ and commit `0b05cd
  <https://github.com/wjakob/nanobind/commit/0b05cde8bd8685ab42328660da03cc4ee66e3ba2>`__).
* Fixed technical issues involving implicit conversions (commits `022935
  <https://github.com/wjakob/nanobind/commit/022935cbb92dfb1d02f90546bf6b34013f90e9e5>`__
  and `5aefe3
  <https://github.com/wjakob/nanobind/commit/5aefe36e3e07b5b98a6be7c0f3ce28a236fe2330>`__)
  and construction of type hierarchies with custom garbage collection hooks
  (commit `022935
  <https://github.com/wjakob/nanobind/commit/7b3e893e1c14d95f7b3fc838657e6f9ce520d609>`__).
* Re-enabled the 'chained fixups' linker optimization for recent macOS
  deployment targets. (commit `2f29ec
  <https://github.com/wjakob/nanobind/commit/2f29ec7d5fbebd5f55fb52da297c8d197279f659>`__).

Version 0.3.0 (March 8, 2023)
-----------------------------

* Botched release, replaced by 0.3.1 on the same day.

Version 0.2.0 (March 3, 2023)
-----------------------------
* Nanobind now features documentation on `readthedocs
  <https://nanobind.readthedocs.io>`__.
* The documentation process revealed a number of inconsistencies in the
  :cpp:func:`class_\<T\>::def* <class_::def>` naming scheme. nanobind will from
  now on use the following shortened and more logical interface:

  .. list-table::
    :widths: 40 60
    :header-rows: 1

    * - Type
      - method
    * - Methods & constructors
      - :cpp:func:`.def() <class_::def>`
    * - Fields
      - :cpp:func:`.def_ro() <class_::def_ro>`,
        :cpp:func:`.def_rw() <class_::def_rw>`
    * - Properties
      - :cpp:func:`.def_prop_ro() <class_::def_prop_ro>`,
        :cpp:func:`.def_prop_rw() <class_::def_prop_rw>`
    * - Static methods
      - :cpp:func:`.def_static() <class_::def_static>`
    * - Static fields
      - :cpp:func:`.def_ro_static() <class_::def_ro_static>`,
        :cpp:func:`.def_rw_static() <class_::def_rw_static>`
    * - Static properties
      - :cpp:func:`.def_prop_ro_static() <class_::def_prop_ro_static>`,
        :cpp:func:`.def_prop_rw_static() <class_::def_prop_rw_static>`

  Compatibility wrappers with deprecation warnings were also added to help port
  existing code. They will be removed when nanobind reaches version 1.0.
  (commits `cb0dc3
  <https://github.com/wjakob/nanobind/commit/cb0dc392b656fd9d0c85c56dc51a9be1de06e176>`__
  and `b5ed96
  <https://github.com/wjakob/nanobind/commit/b5ed696a7a68c9c9adc4d3aa3c6f4adb5b7defeb>`__)
* The ``nb::tensor<..>`` class has been renamed to :cpp:class:`nb::ndarray\<..\> <ndarray>`,
  and it is now located in a different header file (``nanobind/ndarray.h``). A
  compatibility wrappers with a deprecation warning was retained in the
  original header file. It will be removed when nanobind reaches version 1.0.
  (commit `a6ab8b
  <https://github.com/wjakob/nanobind/commit/a6ab8b06dd3316ac53fbed143c346c2b73c31b75>`__).
* Dropped the first two arguments of the :c:macro:`NB_OVERRIDE_*()
  <NB_OVERRIDE>` macros that turned out to be unnecessary in nanobind. (commit
  `22bc21
  <https://github.com/wjakob/nanobind/commit/22bc21b97cd2bbe060d7fb42d374bde72d973ada>`__).
* Added casters for dense matrix/array types from the `Eigen library
  <https://eigen.tuxfamily.org/index.php?title=Main_Page>`__. (PR `#120
  <https://github.com/wjakob/nanobind/pull/120>`__).
* Added casters for sparse matrix/array types from the `Eigen library
  <https://eigen.tuxfamily.org/index.php?title=Main_Page>`__. (PR `#126
  <https://github.com/wjakob/nanobind/pull/126>`_).
* Implemented `nb::bind_vector\<T\>() <bind_vector>` analogous to similar
  functionality in pybind11. (commit `f2df8a
  <https://github.com/wjakob/nanobind/commit/f2df8a90fbfb06ee03a79b0dd85fa0e266efeaa9>`__).
* Implemented :cpp:func:`nb::bind_map\<T\>() <bind_map>` analogous to
  similar functionality in pybind11. (PR `#114
  <https://github.com/wjakob/nanobind/pull/114>`__).
* nanobind now :ref:`automatically downcasts <automatic_downcasting>`
  polymorphic objects in return values analogous to pybind11. (commit `cab96a
  <https://github.com/wjakob/nanobind/commit/cab96a9160e0e1a626bc3e4f9fcddcad31e0f727>`__).
* nanobind now supports :ref:`tag-based polymorphism <tag_based_polymorphism>`.
  (commit `6ade94
  <https://github.com/wjakob/nanobind/commit/6ade94b8e5a2388d66fc9df6f81603c65108cbcc>`__).
* Updated tuple/list iterator to satisfy the ``std::forward_iterator`` concept.
  (PR `#117 <https://github.com/wjakob/nanobind/pull/117>`__).
* Fixed issues with non-writeable tensors in NumPy. (commit `25cc3c
  <https://github.com/wjakob/nanobind/commit/25cc3ccbd1174e7cfc4eef1d1e7206cc38e854ca>`__).
* Removed use of some C++20 features from the codebase. This now makes it
  possible to use nanobind on  Visual Studio 2017 and GCC 7.3.1 (used on RHEL 7).
  (PR `#115 <https://github.com/wjakob/nanobind/pull/115>`__).
* Added the :cpp:class:`nb::typed\<...\> <typed>` wrapper to override the type signature of an
  argument in a bound function in the generated docstring. (commit `b3404c4
  <https://github.com/wjakob/nanobind/commit/b3404c4f347981bce7f4c7a9bac762656bed8385>`__).
* Added an :cpp:func:`nb::implicit_convertible\<A, B\>() <implicitly_convertible>` function analogous to the one in
  pybind11. (commit `aba4af
  <https://github.com/wjakob/nanobind/commit/aba4af06992f14e21e5b7b379e7986e939316da4>`__).
* Updated :cpp:func:`nb::make_*_iterator\<..\>() <make_iterator>` so that it returns references of elements, not
  copies. (commit `8916f5
  <https://github.com/wjakob/nanobind/commit/8916f51ad1a25318b5c9fcb07c153f6b72a43bd2>`__).
* Changed the CMake build system so that the library component
  (``libnanobind``) is now compiled statically by default. (commit `8418a4
  <https://github.com/wjakob/nanobind/commit/8418a4aa93d19d7b9714b8d9473539b46cbed508>`__).
* Switched shared library linking on macOS back to a two-level namespace.
  (commit `fe4965
  <https://github.com/wjakob/nanobind/commit/fe4965369435bf7c0925bddf610553d0bb516e27>`__).
* Various minor fixes and improvements.
* ABI version 7.

Version 0.1.0 (January 3, 2023)
-------------------------------

* Allow nanobind methods on non-nanobind) classes. (PR `#104
  <https://github.com/wjakob/nanobind/pull/104>`__).
* Fix dangling `tp_members` pointer in type initialization. (PR `#99
  <https://github.com/wjakob/nanobind/pull/99>`__).
* Added a runtime setting to suppress leak warnings. (PR `#109
  <https://github.com/wjakob/nanobind/pull/109>`__).
* Added the ability to hash ``nb::enum_<..>`` instances (PR `#106
  <https://github.com/wjakob/nanobind/pull/106>`__).
* Fixed the signature of ``nb::enum_<..>::export_values()``. (commit `714d17
  <https://github.com/wjakob/nanobind/commit/714d17e71aa405c7633e0bd798a8bdb7b8916fa1>`__).
* Double-check GIL status when performing reference counting operations in
  debug mode. (commit `a1b245
  <https://github.com/wjakob/nanobind/commit/a1b245fcf210fbfb10d7eb19dc2dc31255d3f561>`__).
* Fixed a reference leak that occurred when module initialization fails.
  (commit `adfa9e
  <https://github.com/wjakob/nanobind/commit/adfa9e547be5575f025d92abeae2e649a690760a>`__).
* Improved robustness of ``nb::tensor<..>`` caster. (commit `633672
  <https://github.com/wjakob/nanobind/commit/633672cd154c0ef13f96fee84c2291562f4ce3d3>`__).
* Upgraded the internally used ``tsl::robin_map<>`` hash table to address a
  rare `overflow issue <https://github.com/Tessil/robin-map/issues/52>`__
  discovered in this codebase. (commit `3b81b1
  <https://github.com/wjakob/nanobind/commit/3b81b18577e243118a659b524d4de9500a320312>`__).
* Various minor fixes and improvements.
* ABI version 6.

Version 0.0.9 (Nov 23, 2022)
----------------------------

* PyPy 7.3.10 or newer is now supported subject to `certain limitations
  <https://github.com/wjakob/nanobind/blob/master/docs/pypy.rst>`__. (commits
  `f935f93
  <https://github.com/wjakob/nanobind/commit/f935f93b9d532a5ef1f385445f328d61eb2af97f>`__
  and `b343bbd
  <https://github.com/wjakob/nanobind/commit/b343bbd11c12b55bbc00492445c743cae18b298f>`__).
* Three changes that reduce the binary size and improve runtime performance of
  binding libraries. (commits `07b4e1fc
  <https://github.com/wjakob/nanobind/commit/07b4e1fc9e94eeaf5e9c2f4a63bdb275a25c82c6>`__,
  `9a803796
  <https://github.com/wjakob/nanobind/commit/9a803796cb05824f9df7593edb984130d20d3755>`__,
  and `cba4d285
  <https://github.com/wjakob/nanobind/commit/cba4d285f4e23b888dfcccc656c221414138a2b7>`__).
* Fixed a reference leak in ``python_error::what()`` (commit `61393ad
  <https://github.com/wjakob/nanobind/commit/61393ad3ce3bc68d195a1496422df43d5fb45ec0>`__).
* Adopted a new policy for function type annotations. (commit `c855c90 <https://github.com/wjakob/nanobind/commit/c855c90fc91d180f7c904c612766af6a84c017e3>`__).
* Improved the effectiveness of link-time-optimization when building extension modules
  with the ``NB_STATIC`` flag. This leads to smaller binaries. (commit `f64d2b9
  <https://github.com/wjakob/nanobind/commit/f64d2b9bb558afe28cf6909e4fa47ebf720f62b3>`__).
* Nanobind now relies on standard mechanisms to inherit the ``tp_traverse`` and
  ``tp_clear`` type slots instead of trying to reimplement the underlying
  CPython logic (commit `efa09a6b
  <https://github.com/wjakob/nanobind/commit/efa09a6bf6ac27f790b2c96389c2da42d4bc176b>`__).
* Moved nanobind internal data structures from ``builtins`` to Python
  interpreter state dictionary. (issue `#96
  <https://github.com/wjakob/nanobind/issues/96>`__, commit `ca23da7
  <https://github.com/wjakob/nanobind/commit/ca23da72ce71a45318f1e59474c9c2906fce5154>`__).
* Various minor fixes and improvements.


Version 0.0.8 (Oct 27, 2022)
----------------------------

* Caster for ``std::array<..>``. (commit `be34b16
  <https://github.com/wjakob/nanobind/commit/be34b165c6a0bed08e477755644f96759b9ed69a>`__).
* Caster for ``std::set<..>`` and ``std::unordered_set`` (PR `#87
  <https://github.com/wjakob/nanobind/pull/87>`__).
* Ported ``nb::make[_key_,_value]_iterator()`` from pybind11. (commit `34d0be1
  <https://github.com/wjakob/nanobind/commit/34d0be1bbeb54b8265456fd3a4a50e98f93fe6d4>`__).
* Caster for untyped ``void *`` pointers. (commit `6455fff
  <https://github.com/wjakob/nanobind/commit/6455fff7be5be2867063ea8138cf10e1d9f3065f>`__).
* Exploit move constructors in ``nb::class_<T>::def_readwrite()`` and
  ``nb::class_<T>::def_readwrite_static()`` (PR `#94
  <https://github.com/wjakob/nanobind/pull/94>`__).
* Redesign of the ``std::function<>`` caster to enable cyclic garbage collector
  traversal through inter-language callbacks (PR `#95
  <https://github.com/wjakob/nanobind/pull/95>`__).
* New interface for specifying custom type slots during Python type
  construction. (commit `38ba18a
  <https://github.com/wjakob/nanobind/commit/38ba18a835cfcd561efb4b4c640ee5c6d525decb>`__).
* Fixed potential undefined behavior related to ``nb_func`` garbage collection by
  Python's cyclic garbage collector. (commit `662e1b9
  <https://github.com/wjakob/nanobind/commit/662e1b9311e693f84c58799a67064d4a44bb706a>`__).
* Added a workaround for spurious reference leak warnings caused by other
  extension modules in conjunction with ``typing.py`` (commit `5e11e80
  <https://github.com/wjakob/nanobind/commit/5e11e8032f777c0a34abd437dc6e84a909907c91>`__).
* Various minor fixes and improvements.
* ABI version 5.

Version 0.0.7 (Oct 14, 2022)
----------------------------

* Fixed a regression involving function docstrings in ``pydoc``. (commit
  `384f4a
  <https://github.com/wjakob/nanobind/commit/384f4ada1f3f08486fb03427227878ddbbcaad43>`__).

Version 0.0.6 (Oct 14, 2022)
----------------------------

* Fixed undefined behavior that could lead to crashes when nanobind types were
  freed. (commit `39266e
  <https://github.com/wjakob/nanobind/commit/39266ef0b0ccd7fa3e9237243a6c97ba8db2cd2a>`__).
* Refactored nanobind so that it works with ``Py_LIMITED_API`` (PR `#37 <https://github.com/wjakob/nanobind/pull/37>`__).
* Dynamic instance attributes (PR `#38 <https://github.com/wjakob/nanobind/pull/38>`__).
* Intrusive pointer support (PR `#43 <https://github.com/wjakob/nanobind/pull/43>`__).
* Byte string support (PR `#62 <https://github.com/wjakob/nanobind/pull/62>`__).
* Casters for ``std::variant<..>`` and ``std::optional<..>`` (PR `#67 <https://github.com/wjakob/nanobind/pull/67>`__).
* Casters for ``std::map<..>`` and ``std::unordered_map<..>`` (PR `#73 <https://github.com/wjakob/nanobind/pull/73>`__).
* Caster for ``std::string_view<..>`` (PR `#68 <https://github.com/wjakob/nanobind/pull/68>`__).
* Custom exception support (commit `41b7da <https://github.com/wjakob/nanobind/commit/41b7da33f1bc5c583bb98df66bdac2a058ec5c15>`__).
* Register nanobind functions with Python's cyclic garbage collector (PR `#86 <https://github.com/wjakob/nanobind/pull/86>`__).
* Various minor fixes and improvements.
* ABI version 3.

Version 0.0.5 (May 13, 2022)
----------------------------

* Enumeration export.
* Implicit number conversion for NumPy scalars.
* Various minor fixes and improvements.

Version 0.0.4 (May 13, 2022)
----------------------------

* Botched release, replaced by 0.0.5 on the same day.

Version 0.0.3 (Apr 14, 2022)
----------------------------

* DLPack support.
* Iterators for various Python type wrappers.
* Low-level interface to instance creation.
* Docstring generation improvements.
* Various minor fixes and improvements.

Version 0.0.2 (Mar 10, 2022)
----------------------------

* Initial release of the nanobind codebase.
* ABI version 1.

Version 0.0.1 (Feb 21, 2022)
----------------------------

* Placeholder package on PyPI.<|MERGE_RESOLUTION|>--- conflicted
+++ resolved
@@ -15,7 +15,6 @@
 isolated from each other. Releases that don't explicitly mention an ABI version
 below inherit that of the preceding release.
 
-<<<<<<< HEAD
 Version TBD (unreleased)
 ------------------------
 
@@ -32,8 +31,8 @@
   and later. This feature is likely to be of **great utility** to anyone who
   is working on porting large or interconnected extension modules from pybind11
   to nanobind. See the extensive :ref:`interoperability documentation <interop>`
-  for more details.
-=======
+  for more details. (PR `#1140 <https://github.com/wjakob/nanobind/pull/1140>`__).
+
 Version 2.9.2 (Sep 4, 2025)
 ---------------------------
 
@@ -121,8 +120,6 @@
   `#1134 <https://github.com/wjakob/nanobind/pull/1134>`__,
   `#1132 <https://github.com/wjakob/nanobind/pull/1132>`__,
   `#1090 <https://github.com/wjakob/nanobind/pull/1090>`__).
-
->>>>>>> 30bbda1a
 
 Version 2.8.0 (July 16, 2025)
 -----------------------------
