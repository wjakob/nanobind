--- conflicted
+++ resolved
@@ -18,11 +18,9 @@
 Version 1.3.0 (TBD)
 -------------------
 
-<<<<<<< HEAD
+
 * Reduced the size of nanobind type objects by 4 pointers.
   (PR `#194 <https://github.com/wjakob/nanobind/pull/194>`__).
-* ABI version 9.
-=======
 * Added a type caster between Python datetime/timedelta objects and
   C++ ``std::chrono::duration``/``std::chrono::time_point``, ported
   from pybind11. (PR `#175 <https://github.com/wjakob/nanobind/pull/175>`__).
@@ -30,7 +28,7 @@
   <python_error::discard_as_unraisable>` as a wrapper around
   ``PyErr_WriteUnraisable()``.
   (PR `#175 <https://github.com/wjakob/nanobind/pull/175>`__).
->>>>>>> 9a7f9bb8
+* ABI version 9.
 
 Version 1.2.0 (April 24, 2023)
 ------------------------------
